defaults:
    description: defaults for all projects in this file
    salt: '2017.7.5' # the version of salt these project use
    # use false with a subdomain to assign internal addresses only
    domain: elifesciences.org
    # addressing within VPC
    intdomain: elife.internal
    # 'lax', 'metrics', 'gateway', etc
    subdomain: null
    # projects with an explicit `repo` attribute support branch deployments with
    # ./bldr deploy
    repo: null
    # repository containing build instructions for this project
    formula-repo: null
    # repo containing project pillar data (credentials typically)
    # only the master-server will have a copy of this and only the master-server
    # will need permissions to clone it
    # TODO: hunt down ssh:// remotes
    private-repo: git@github.com:elifesciences/builder-private
    # default branch to use when creating new instances
    default-branch: master
    # in rare cases we have formulas requiring the states of other formulas
    formula-dependencies:
        - https://github.com/elifesciences/builder-base-formula
    aws:
        account_id: 512686554592
        # TODO: this field will become a dictionary of all EC2-related configuration
        ec2:
            # how many EC2 instance per stack instance
            cluster-size: 1
            # whether the EC2 nodes should get a per-node internal DNS entry such as env--project--1.elife.internal
            # only makes sense if cluster-size > 1
            dns-internal: False
            # override 'ext' (only supported key)
            # for some EC2 instances
            overrides: {}
            # destroy some EC2 instances in the cluster,
            # for future re-creation
            suppressed: []
            # find more here: http://cloud-images.ubuntu.com/releases/
            ami: ami-14a1d06e # created from basebox--1604
                              # us-east-1, build date 20170811, hvm:ebs-ssd, AMI built on 20171215
            # deprecated. all projects have 16.04 support now. explicit trusty images
            # are being used until each project is running 16.04 in production
            # ami: ami-92002785   # elife 'basebox.2016-11-03'
            # use a master server or go ronin?
            masterless: false
            # optional: pin a master server for all new instances of a project
            master_ip: 10.0.2.198
        region: us-east-1
        vpc-id: vpc-78a2071d  # vpc-id + subnet-id are peculiar to AWS account + region
        subnet-id: subnet-1d4eb46a # elife-public-subnet, us-east-1d
        subnet-cidr: '10.0.2.0/24'
        ## additional value in case of capacity problems: elife-public-subnet-3, us-east-1a
        # subnet-id: subnet-2116727b
        # subnet-cidr: '10.0.10.0/24'
        # necessary for multiple-node EC2 and for ELB
        redundant-subnet-id: subnet-7a31dd46 # elife-public-subnet-2, us-east-1e
        redundant-subnet-cidr: '10.0.3.0/24'
        # TODO: this will be moved inside aws.ec2
        type: t2.small  # ~ $20/mo
        # TODO: this will be moved inside aws.ec2
        # ports: {}
        rds:
            # rds defaults only used if an `rds` section present in project
            # explicit database name overrides the one generated at template creation
            multi-az: false
            engine: postgres # or 'MySQL'
            # ensure this matches the version of Postgres you install on server!
            version: '9.4'
            type: db.t2.small
            storage: 5 # GB
            backup-retention: 28 # days
            # if rds.params are specified, a custom db parameter group is created
            params: []
            # two subnets are required in two different availability zones
            # http://docs.aws.amazon.com/AWSCloudFormation/latest/UserGuide/aws-resource-rds-dbsubnet-group.html
            subnets:
                # two are required
                # NOTE! the 'dbsubnet-' prefix is important to *builder*
                # it tells us which subnets we can provision RDS within
                - subnet-8eea67d7 # elife-dbsubnet-1
                - subnet-dbc471f0 # elife-dbsubnet-2
            deletion-policy: Snapshot

        # TODO: this will be moved inside aws.ec2
        ext:
            # external hdd
            size: 10 # GB
            device: /dev/sdh
        elb:
            # elb defaults only used if an 'elb' section present in project
            stickiness: false
            protocol: http
            additional_listeners: {}
            idle_timeout: 60
            certificate: arn:aws:iam::512686554592:server-certificate/cloudfront/wildcard.elifesciences.org/wildcard.elifesciences.org
            healthcheck:
                protocol: http
                port: 80
                path: /ping
                timeout: 4 
                interval: 5
                unhealthy_threshold: 2
                healthy_threshold: 2
        sqs: []
        sns: []
        # e.g.
        # s3:
        #    bucket-name-{instance}:
        #       sqs-notifications: # not implemented
        #           queue-name:
        #               prefix: 'elife-'
        #               suffix: '.xml'
        #       deletion-policy: delete|retain
        s3: {}
        cloudfront: 
            # cloudfront defaults only used if a 'cloudfront' section present in project
            subdomains: []
            subdomains-without-dns: []
            domains: []
            origins: {}
            certificate_id: ASCAIRXYIRFBOR5QSDP5M
            cookies: []
            compress: true
            headers: []
            errors: null
            default-ttl: 0 # seconds
            logging: false
        fastly:
            # fastly defaults only used if a 'fastly' section present in project
            subdomains: []
            subdomains-without-dns: []
            dns:
                cname: u2.shared.global.fastly.net
            gcslogging: false
<<<<<<< HEAD
            vcl: []
=======
            healthcheck: false
>>>>>>> 500afa0b
        subdomains: []
        elasticache:
            # elasticache defaults only used if an `rds` section present in project
            type: cache.t2.small # 1.55 GB of memory, ~$25/mo
            engine: redis
            az: us-east-1d # alternative: us-east-1e to match EC2 instances
            subnets:
                - subnet-20275c68 # elife-cache-subnet-1
                - subnet-c4033af8 # elife-cache-subnet-2
            version: "2.8.24" # closest to builder-base-formula redis.sls
            configuration:
                maxmemory-policy: volatile-lru
            clusters: 1
    aws-alt:
        fresh:
            description: uses a plain Ubuntu basebox instead of an ami
            ec2:
                ami: ami-1d4e7a66 # Ubuntu 16.04 (Xenial), us-east-1, build date 20170811, hvm:ebs-ssd
        1604:
            description: uses Ubuntu 16.04 (Xenial) instead of 14.04 (Trusty)
            ec2:
                ami: ami-14a1d06e # created from basebox--1604
                                  # us-east-1, build date 20170811, hvm:ebs-ssd, AMI built on 20171215
        1404:
            description: uses Ubuntu 14.04 (Trusty) instead of 16.04 (Xenial)
            ec2:
                ami: ami-92002785 # Ubuntu 14.04, deprecated
        standalone1604:
            description: isolated from the master-server and uses Ubuntu 16.04 (Xenial)
            ec2:
                ami: ami-14a1d06e # created from basebox--1604
                                  # us-east-1, build date 20170811, hvm:ebs-ssd, AMI built on 20171215
                masterless: true
        standalone1404:
            description: isolated from the master-server and uses (deprecated) Ubuntu 14.04 (Trusty)
            type: t2.small
            ec2:
                ami: ami-92002785 # Ubuntu 14.04, deprecated
                masterless: true
        standalone:
            description: isolated from the master-server and uses Ubuntu 16.04 (Xenial)
            ec2:
                ami: ami-14a1d06e # created from basebox--1604
                                  # us-east-1, build date 20170811, hvm:ebs-ssd, AMI built on 20171215
                masterless: true
    vagrant:
        # why 'bento'? https://bugs.launchpad.net/cloud-images/+bug/1569237
        box: bento/ubuntu-16.04 # Ubuntu 16.04 "Xenial"
        # deprecated. all projects have 16.04 support now. explicit trusty images
        # are being used until each project is running 16.04 in production
        #box: ubuntu/trusty64 # Ubuntu 14.04
        # box-url not needed for boxes hosted on Atlas
        box-url: null
        ip: 192.168.33.44
        ram: 1024
        cpus: 2
        cpucap: 100 # percent (vagrant default)

basebox:
    formula-repo: https://github.com/elifesciences/basebox-formula
    aws:
        ec2:
            ami: ami-9eaa1cf6 # Ubuntu 14.04 (correct, but older)
        ports:
            - 22
    aws-alt:
        standalone:
            # for now a copy of standalone1404
            # required by masterless module
            description: isolated from the master-server and uses (deprecated) Ubuntu 14.04 (Trusty)
            ec2:
                ami: ami-92002785 # Ubuntu 14.04, deprecated
                masterless: true
        1604:
            ec2:
                ami: ami-1d4e7a66 # xenial, build 20170811, hvm:ebs-ssd

        standalone1604:
            description: isolated from the master-server and uses Ubuntu 16.04 (Xenial)
            ec2:
                ami: ami-1d4e7a66 # xenial, build 20170811, hvm:ebs-ssd
                masterless: true
    vagrant:
        box: ubuntu/trusty64 # Ubuntu 14.04, deprecated

heavybox:
    description: builds as many of the builder-base-formula states as possible
    formula-repo: https://github.com/elifesciences/heavybox-formula
    aws:
        ports:
            - 22
    aws-alt:
        standalone:
            # for now a copy of standalone1404
            # required by masterless module
            description: isolated from the master-server and uses (deprecated) Ubuntu 14.04 (Trusty)
            ec2:
                ami: ami-92002785 # Ubuntu 14.04, deprecated
                masterless: true
    vagrant:
        ram: 2048

master-server:
    # formula-repo for the 'master-server' project should contain the
    # confidential pillar data, master config and state top file.
    # see: https://github.com/elifesciences/builder-private-example
    formula-repo: https://github.com/elifesciences/master-server-formula
    aws:
        ec2: {}
        ports:
            - 22
            - 4506: # salt publish port
                # CIDR of subnet this master will server
                cidr-ip: 10.0.0.0/16 # access via VPC ip range only
            - 4505: # salt return port
                cidr-ip: 10.0.0.0/16
            - 8080 # chemist, Github webhooks for formulas
    aws-alt: {}
    vagrant: {}

lax:
    description: article-json store
    subdomain: lax # lax.elifesciences.org
    intdomain: False
    repo: https://github.com/elifesciences/lax.git
    formula-repo: https://github.com/elifesciences/lax-formula
    aws:
        ec2:
            ami: ami-92002785 # Ubuntu 14.04, deprecated
        ports:
            - 22
            - 443
            - 80:
                cidr-ip: 10.0.0.0/16 # internal access only
            - 8001 # bot-lax api
        sqs:
            bot-lax-{instance}-inc: {}
            bot-lax-{instance}-out: {}
    aws-alt:
        standalone:
            # for now a copy of standalone1404
            # required by masterless module
            description: isolated from the master-server and uses (deprecated) Ubuntu 14.04 (Trusty)
            ec2:
                ami: ami-92002785 # Ubuntu 14.04, deprecated
                masterless: true
        standalone1404:
            rds:
                storage: 5
                deletion-policy: Delete
        end2end:
            description: production-like
            ec2:
                cluster-size: 2
            rds:
                storage: 5
                backup-retention: 2 # days
            ext:
                size: 10 # GB
            elb:
                protocol:
                    - https
                additional_listeners:
                    bot_lax_adaptor:
                        protocol: https
                        port: 8001
                healthcheck:
                    path: /api/v2/ping
        prod:
            description: RDS backed
            ec2:
                cluster-size: 2
            rds:
                storage: 5
                multi-az: true
            ext:
                size: 10 # GB
            elb:
                protocol:
                    - https
                additional_listeners:
                    bot_lax_adaptor:
                        protocol: https
                        port: 8001
                healthcheck:
                    path: /api/v2/ping
    vagrant:
        box: ubuntu/trusty64 # Ubuntu 14.04, deprecated
        ports:
            1239: 80
            1240: 8001

api-gateway:
    subdomain: gateway # ll: gateway.elifesciences.org
    formula-repo: https://github.com/elifesciences/api-gateway-formula
    aws:
        ec2:
            ami: ami-92002785 # Ubuntu 14.04, deprecated
        ports:
            - 22
            # only internal traffic has access to port 80 and http
            - 80:
                cidr-ip: 10.0.0.0/16
            # the world must use https
            - 443
            # - 8000: # don't expose this to public. Kong uses this to proxy requests
            # - 8001: # don't ever expose to public. Kong uses this for API admin
    aws-alt:
        standalone:
            # for now a copy of standalone1404
            # required by masterless module
            description: isolated from the master-server and uses (deprecated) Ubuntu 14.04 (Trusty)
            ec2:
                ami: ami-92002785 # Ubuntu 14.04, deprecated
                masterless: true
        end2end:
            fastly:
                subdomains:
                    - "{instance}--cdn-gateway"
        continuumtest:
            fastly:
                subdomains:
                    - "{instance}--cdn-gateway"
        prod:
            fastly:
                subdomains:
                    - "{instance}--cdn-gateway"
                    - api
        test:
            fastly:
                subdomains:
                    - "{instance}--cdn-gateway"
                gcslogging:
                    bucket: end2end-elife-fastly
                    path: api-gateway--test/
                    period: 1800
<<<<<<< HEAD
        vcltest:
            fastly:
                subdomains:
                    - "{instance}--cdn-gateway"
                vcl:
                    - "gzip-by-regex"
=======
                healthcheck:
                    path: /ping-fastly
>>>>>>> 500afa0b
    vagrant:
        box: ubuntu/trusty64 # Ubuntu 14.04, deprecated
        ports:
            1323: 80

journal:
    subdomain: journal # journal.elifesciences.org
    intdomain: null
    repo: https://github.com/elifesciences/journal
    formula-repo: https://github.com/elifesciences/journal-formula
    formula-dependencies:
        - https://github.com/elifesciences/builder-base-formula
        - https://github.com/elifesciences/api-dummy-formula
    aws:
        ec2:
            ami: ami-92002785 # Ubuntu 14.04, deprecated
        ports:
            - 22
            - 443
            - 80:
                cidr-ip: 10.0.0.0/16 # access via VPC ip range only
    aws-alt:
        standalone:
            # for now a copy of standalone1404
            # required by masterless module
            description: isolated from the master-server and uses (deprecated) Ubuntu 14.04 (Trusty)
            ec2:
                ami: ami-92002785 # Ubuntu 14.04, deprecated
                masterless: true
        ci:
            #type: t2.2xlarge
            type: c4.2xlarge
            ports:
                - 22
                - 443
        end2end:
            description: end2end environment for journal. ELB on top of multiple EC2 instances
            ec2:
                cluster-size: 2
            elasticache:
                engine: redis
                clusters: 2
                overrides:
                    2:
                        type: cache.t2.micro
            elb:
                stickiness:
                    type: cookie
                    cookie-name: journal
                protocol:
                    - https
                    - http
            cloudfront:
                subdomains:
                    - "{instance}--cdn-journal"
                headers:
                    - X-Requested-With
                    - Host
                cookies:
                    - journal
                errors: 
                    # TODO: this is not being deployed to, it's empty
                    domain: end2end-elife-error-pages.s3-website-us-east-1.amazonaws.com
                    pattern: "???.html"
                    codes:
                        # ELB with no active instances
                        503: "/5xx.html"
                    protocol: http
                origins:
                    CloudFrontCDNOrigin:
                        hostname: end2end--journal.elifesciences.org
                    LogInOrigin:
                        hostname: end2end--journal.elifesciences.org
                        pattern: /log-in
                        headers:
                            - X-Requested-With
                            - Host
                            - Referer
                        cookies:
                            - journal
        continuumtest:
            elasticache:
                engine: redis
                type: cache.t2.micro
                clusters: 2
            cloudfront:
                subdomains:
                    - "{instance}--cdn-journal"
                headers:
                    - X-Requested-With
                    - Host
                cookies:
                    - journal
                errors: 
                    domain: continuumtest-elife-error-pages.s3-website-us-east-1.amazonaws.com
                    pattern: "???.html"
                    codes:
                        503: "/5xx.html"
                    protocol: http
                origins:
                    CloudFrontCDNOrigin:
                        hostname: continuumtest--journal.elifesciences.org
                    LogInOrigin:
                        hostname: continuumtest--journal.elifesciences.org
                        pattern: /log-in
                        headers:
                            - X-Requested-With
                            - Host
                            - Referer
                        cookies:
                            - journal
        prod:
            description: prod environment for journal. ELB on top of multiple EC2 instances
            ec2:
                cluster-size: 3
            elasticache:
                engine: redis
                type: cache.t2.medium # 3.22 GB of memory, ~$50/mo
                clusters: 2
                overrides:
                    2:
                        type: cache.t2.micro # 0.56 GB of memory, ~$12/mo
            elb:
                stickiness:
                    type: cookie
                    cookie-name: journal
                protocol:
                    - https
                    - http
            cloudfront:
                subdomains:
                    - "{instance}--cdn-journal"
                    - www
                    - elife
                    - prod
                    - ""
                headers:
                    - X-Requested-With
                    - Host
                cookies:
                    - journal
                errors: 
                    domain: prod-elife-error-pages.s3-website-us-east-1.amazonaws.com
                    pattern: "???.html"
                    codes:
                        # ELB with no active instances
                        503: "/5xx.html"
                    protocol: http
                origins:
                    CloudFrontCDNOrigin:
                        hostname: prod--journal.elifesciences.org
                    LogInOrigin:
                        hostname: prod--journal.elifesciences.org
                        pattern: /log-in
                        headers:
                            - X-Requested-With
                            - Host
                            - Referer
                        cookies:
                            - journal
                logging:
                    bucket: elife-cloudfront-logs
    vagrant:
        box: ubuntu/trusty64 # Ubuntu 14.04, deprecated
        ram: 4096
        ports:
            1240: 80

pattern-library:
    subdomain: ui-patterns
    repo: https://github.com/elifesciences/pattern-library
    formula-repo: https://github.com/elifesciences/pattern-library-formula
    aws:
        ec2:
            ami: ami-92002785 # Ubuntu 14.04, deprecated
        type: t2.small
        ports:
            - 22
            - 80
            - 443
    aws-alt:
        standalone:
            # for now a copy of standalone1404
            # required by masterless module
            description: isolated from the master-server and uses (deprecated) Ubuntu 14.04 (Trusty)
            ec2:
                ami: ami-92002785 # Ubuntu 14.04, deprecated
                masterless: true
        ci:
            ec2: false
            s3:
                "{instance}-pattern-library":
                    public: true
        prod:
            subdomains:
                - ui-patterns
    vagrant:
        box: ubuntu/trusty64 # Ubuntu 14.04, deprecated
        ram: 2048
        ports:
            1340: 80

evanthia-prototype:
    subdomain: evanthia-prototype
    repo: https://github.com/code56/node_web_server
    formula-repo: https://github.com/code56/node-web-server-formula
    aws:
        ec2:
            ami: ami-92002785 # Ubuntu 14.04, deprecated
        type: t2.small
        ports:
            - 22
    vagrant:
        box: ubuntu/trusty64 # Ubuntu 14.04, deprecated
        ram: 2048
        ports:
            1340: 80


elife-metrics:
    description: journal-level metrics
    subdomain: metrics # metrics.elifesciences.org
    repo: https://github.com/elifesciences/elife-metrics
    formula-repo: https://github.com/elifesciences/elife-metrics-formula
    aws:
        ec2:
            ami: ami-92002785 # Ubuntu 14.04, deprecated
        ports:
            - 22
            - 443
            - 80
            - 5432
    aws-alt:
        standalone:
            # for now a copy of standalone1404
            # required by masterless module
            description: isolated from the master-server and uses (deprecated) Ubuntu 14.04 (Trusty)
            ec2:
                ami: ami-92002785 # Ubuntu 14.04, deprecated
                masterless: true
        end2end:
            description: end2end environment for metrics. RDS backed
            rds:
                backup-retention: 2 # days
        prod:
            description: production environment for metrics. RDS backed
            rds:
                multi-az: true
                storage: 10
    vagrant:
        box: ubuntu/trusty64 # Ubuntu 14.04, deprecated
        ports:
            1240: 80


elife-bot:
    repo: https://github.com/elifesciences/elife-bot
    formula-repo: https://github.com/elifesciences/elife-bot-formula
    subdomain: bot
    aws:
        ec2:
            ami: ami-92002785 # Ubuntu 14.04, deprecated
        type: t2.medium
        ports:
            - 22
            # TODO: close this port to outside the VPC
            - 80
        ext:
            size: 30 # GB
        s3:
            "{instance}-elife-silent-corrections":
            "{instance}-elife-published":
                deletion-policy: retain
                public: true
                cors: true
            "{instance}-elife-bot-sessions":
        sns:
            # elife-bot-event-property--prod, elife-bot-event-property--end2end, etc.
            - elife-bot-event-property--{instance}
    aws-alt:
        standalone:
            # for now a copy of standalone1404
            # required by masterless module
            description: isolated from the master-server and uses (deprecated) Ubuntu 14.04 (Trusty)
            ec2:
                ami: ami-92002785 # Ubuntu 14.04, deprecated
                masterless: true
            s3:
                "{instance}-elife-silent-corrections":
                    deletion-policy: delete
                "{instance}-elife-published":
                    deletion-policy: delete
                "{instance}-elife-bot-sessions":
                    deletion-policy: delete
                # commented out because buckets already exist outside of CloudFormation:
                #"{instance}-elife-bot":
                #    deletion-policy: delete
        end2end:
            ports:
                - 22
                - 8020 # exposing FTP contents
                - 8021 # exposing FTP contents, HTTPS
            description: speeding up end2end tests
            s3:
                "{instance}-elife-silent-corrections":
                    sqs-notifications:
                        end2end-incoming-queue: {}
            #    end2end-elife-production-final:
            #        sqs-notifications:
            #            end2end-incoming-queue: {}
            #               #prefix: null
            #               #suffix: null
        continuumtest:
            s3:
                "{instance}-elife-silent-corrections":
                    sqs-notifications:
                        ct-incoming-queue: {}
                "{instance}-elife-bot":
                    deletion-policy: delete
        prod:
            # don't change type through CloudFormation because the template is too old to be modified successfully
            #type: c5.2xlarge
            s3:
                "{instance}-elife-silent-corrections":
                    sqs-notifications:
                        incoming-queue: {}
    vagrant:
        box: ubuntu/trusty64 # Ubuntu 14.04, deprecated
        ram: 2048

generic-cdn:
    description: generic CDN for content like PDF, images
    default-branch: null
    intdomain: null
    aws:
        ec2: false
        cloudfront:
            subdomains:
                - "{instance}-cdn"
            origins:
                # first is default
                default:
                    hostname: elife-cdn.s3.amazonaws.com
                articles:
                    hostname: "{instance}-elife-published.s3.amazonaws.com"
                    pattern: articles/*
            default-ttl: 86400 # seconds
            headers:
                - Origin

journal-cms:
    subdomain: journal-cms # journal-cms.elifesciences.org
    repo: https://github.com/elifesciences/journal-cms
    formula-repo: https://github.com/elifesciences/journal-cms-formula
    formula-dependencies:
        - https://github.com/elifesciences/builder-base-formula
        - https://github.com/elifesciences/api-dummy-formula
    aws:
        ec2:
            ami: ami-92002785 # Ubuntu 14.04, deprecated
        type: t2.small # explicitly 2GB RAM
        ports:
            - 22
            - 443
            - 80:
                cidr-ip: 10.0.0.0/16 # access via VPC ip range only
        sqs:
            # journal-cms--prod, journal-cms--end2end, etc.
            journal-cms--{instance}:
                subscriptions:
                    - bus-articles--{instance}
                    - bus-metrics--{instance}
    aws-alt:
        standalone:
            # for now a copy of standalone1404
            # required by masterless module
            description: isolated from the master-server and uses (deprecated) Ubuntu 14.04 (Trusty)
            ec2:
                ami: ami-92002785 # Ubuntu 14.04, deprecated
                masterless: true
        ci:
            ext:
                size: 5 # GB
        end2end:
            description: production-like environment. backed by RDS
            rds:
                type: db.t2.medium
                engine: MySQL
                version: '5.7'
                storage: 12 # GB
                backup-retention: 2 # days
            ext:
                size: 30 # GB
        continuumtest:
            description: production-like environment.
            rds:
                type: db.t2.small
                engine: MySQL
                version: '5.7'
                storage: 12 # GB
                backup-retention: 2 # days
            ext:
                size: 30 # GB
        prod:
            description: production environment. backed by RDS
            rds:
                type: db.t2.medium
                engine: MySQL
                version: '5.7'
                multi-az: true
                storage: 24 # GB
            ext:
                size: 30 # GB
    vagrant:
        box: ubuntu/trusty64 # Ubuntu 14.04, deprecated
        ports:
            1241: 80
        ram: 2048


elife-dashboard:
    subdomain: ppp-dash # ppp-dash.elifesciences.org
    repo: https://github.com/elifesciences/elife-dashboard
    formula-repo: https://github.com/elifesciences/elife-dashboard-formula
    default-branch: develop
    aws:
        ec2:
            ami: ami-92002785 # Ubuntu 14.04, deprecated
        ports:
            - 22
            - 80 # dashboard
            - 443 # dashboard
            - 8081 # dashboard_2
            - 8082 # dashboard_2
    aws-alt:
        standalone:
            # for now a copy of standalone1404
            # required by masterless module
            description: isolated from the master-server and uses (deprecated) Ubuntu 14.04 (Trusty)
            ec2:
                ami: ami-92002785 # Ubuntu 14.04, deprecated
                masterless: true
        end2end:
            description: production-like environment. backed by RDS
            rds:
                storage: 5
                backup-retention: 2 # days
            sqs:
                # legacy custom name
                end2end-event-property-incoming-queue:
                    subscriptions:
                        - elife-bot-event-property--end2end
        continuumtest:
            sqs:
                # legacy custom name
                ct-event-property-incoming-queue:
                    subscriptions:
                        - elife-bot-event-property--continuumtest
        prod:
            description: production environment. backed by RDS
            rds:
                storage: 5
                multi-az: true
            sqs:
                # legacy custom name
                event-property-incoming-queue:
                    subscriptions:
                        - elife-bot-event-property--prod
    vagrant:
        box: ubuntu/trusty64 # Ubuntu 14.04, deprecated
        ports:
            1324: 80
            8080: 8080 # scheduler (blocked on AWS)
        ram: 2048


# legacy API, do not use nor upgrade
elife-api:
    subdomain: api # api.elifesciences.org
    repo: https://github.com/elifesciences/elife-api
    formula-repo: https://github.com/elifesciences/elife-api-formula
    aws:
        ec2:
            ami: ami-92002785 # Ubuntu 14.04, deprecated
        ports:
            - 22
            - 80
            - 443
    aws-alt:
        standalone:
            # for now a copy of standalone1404
            # required by masterless module
            description: isolated from the master-server and uses (deprecated) Ubuntu 14.04 (Trusty)
            ec2:
                ami: ami-92002785 # Ubuntu 14.04, deprecated
                masterless: true
    vagrant:
        box: ubuntu/trusty64 # Ubuntu 14.04, deprecated
        ports:
            1233: 80


elife-reporting:
    formula-repo: https://github.com/elifesciences/elife-reporting-formula
    vagrant:
        box: ubuntu/trusty64 # Ubuntu 14.04, deprecated
        ram: 1024
        ports:
            1333: 80

elife-libraries:
    domain: false
    subdomain: libraries
    formula-repo: https://github.com/elifesciences/elife-libraries-formula
    aws:
        ec2:
            ami: ami-92002785 # Ubuntu 14.04, deprecated
        type: t2.small # 2GB of RAM
        ports:
            - 22
        ext:
            size: 30 # GB
            type: gp2
    aws-alt:
        standalone:
            # for now a copy of standalone1404
            # required by masterless module
            description: isolated from the master-server and uses (deprecated) Ubuntu 14.04 (Trusty)
            ec2:
                ami: ami-92002785 # Ubuntu 14.04, deprecated
                masterless: true
        load:
            description: running load tests
            type: t2.2xlarge
        powerful:
            description: speeding up bot-lax-adaptor tests
            type: c4.2xlarge
        powerful2:
            description: speeding up bot-lax-adaptor tests even more
            type: c4.4xlarge
        powerful3:
            description: speeding up bot-lax-adaptor tests even more
            type: c4.8xlarge

    vagrant:
        box: ubuntu/trusty64 # Ubuntu 14.04, deprecated
        ram: 1024

containers:
    subdomain: containers
    formula-repo: https://github.com/elifesciences/containers-formula
    aws:
        type: t2.medium # 4GB of RAM
        ports:
            - 22
        ext:
            size: 100 # GB
            type: gp2
    aws-alt: {}
    vagrant:
        box: ubuntu/trusty64 # Ubuntu 14.04, deprecated
        ram: 1024

elife-alfred:
    subdomain: alfred
    formula-repo: https://github.com/elifesciences/elife-alfred-formula
    aws:
        type: t2.large
        ports:
            - 22
            - 80
            - 443
            - 10241 # JNLP for jenkins-cli.jar
            - 16022 # Jenkins SSH port
        ext:
            size: 100 # GB
            type: gp2
        s3:
            "{instance}-elife-alfred":
                deletion-policy: retain
    aws-alt:
        prod:
            subdomains:
                - alfred
                - ci--alfred # backward compatibility
    vagrant:
        ram: 4096
        ports:
            1433: 80

api-dummy:
    subdomain: api-dummy
    repo: https://github.com/elifesciences/api-dummy
    formula-repo: https://github.com/elifesciences/api-dummy-formula
    aws:
        ec2:
            ami: ami-92002785 # Ubuntu 14.04, deprecated
        type: t2.micro
        ports:
            - 22
            - 443
            - 80
    aws-alt:
        standalone:
            # for now a copy of standalone1404
            # required by masterless module
            description: isolated from the master-server and uses (deprecated) Ubuntu 14.04 (Trusty)
            ec2:
                ami: ami-92002785 # Ubuntu 14.04, deprecated
                masterless: true
    vagrant:
        box: ubuntu/trusty64 # Ubuntu 14.04, deprecated
        ports:
            1242: 80

anonymous:
    description: a server without any eLife credentials; if you log in here, you will be using the anonymous separate AWS account
    formula-repo: https://github.com/elifesciences/anonymous-formula
    aws:
        type: t2.micro
        ports:
            - 22
    vagrant:
        ram: 1024

# used by "Maloney, Christopher (NIH/NLM/NCBI) [C]" <maloneyc@ncbi.nlm.nih.gov>
# this is a free form instance jats4r can do what they like with
# hosts http://jatswiki.org at the moment
jats4r:
    aws:
        ec2:
            ami: ami-c60b90d1 # us-east-1 xenial 16.04 LTS amd64 hvm:ebs-ssd 20160815 hvm
        type: t2.micro
        ports:
            - 22
            - 80
            - 443

# distinct from the 'jats4r' project, this runs an instance of the validator only
jats4r-validator:
    #domain: jats4r.org
    subdomain: validator # validator.jats4r.org
    repo: https://github.com/jats4r/validator
    formula-repo: https://github.com/elifesciences/jats4r-validator-formula
    aws:
        ec2:
            ami: ami-92002785 # Ubuntu 14.04, deprecated
        ports:
            - 22
            - 80
    aws-alt:
        standalone:
            # for now a copy of standalone1404
            # required by masterless module
            description: isolated from the master-server and uses (deprecated) Ubuntu 14.04 (Trusty)
            ec2:
                ami: ami-92002785 # Ubuntu 14.04, deprecated
                masterless: true
    vagrant:
        box: ubuntu/trusty64 # Ubuntu 14.04, deprecated
        ports:
            1239: 80


medium:
    description: microservice that gives access to eLife posts on Medium.com
    domain: false
    subdomain: medium
    repo: https://github.com/elifesciences/medium
    formula-repo: https://github.com/elifesciences/medium-formula
    aws:
        ec2:
            ami: ami-92002785 # Ubuntu 14.04, deprecated
        type: t2.micro
        ports:
            - 22
            - 80:
                cidr-ip: 10.0.0.0/16 # internal access only
    aws-alt:
        standalone:
            # for now a copy of standalone1404
            # required by masterless module
            description: isolated from the master-server and uses (deprecated) Ubuntu 14.04 (Trusty)
            ec2:
                ami: ami-92002785 # Ubuntu 14.04, deprecated
                masterless: true
        clustered:
            ec2:
                cluster-size: 2
            elb:
                protocol: http
    vagrant:
        box: ubuntu/trusty64 # Ubuntu 14.04, deprecated
        ram: 1024
        ports:
            1243: 80


bus:
    description: see https://github.com/elifesciences/bus
    default-branch: null
    domain: null
    intdomain: null
    aws:
        ec2: false
        sns:
            # bus-articles--prod, bus-articles--end2end, etc.
            - bus-articles--{instance}
            - bus-podcast-episodes--{instance}
            - bus-subjects--{instance}
            - bus-people--{instance}
            - bus-collections--{instance}
            - bus-events--{instance}
            - bus-interviews--{instance}
            - bus-blog-articles--{instance}
            - bus-annual-reports--{instance}
            - bus-covers--{instance}
            - bus-labs-posts--{instance}
            - bus-press-packages--{instance}
            - bus-metrics--{instance}
            - bus-profiles--{instance}

search:
    domain: false
    subdomain: search
    repo: https://github.com/elifesciences/search
    formula-repo: https://github.com/elifesciences/search-formula
    formula-dependencies:
        - https://github.com/elifesciences/builder-base-formula
        - https://github.com/elifesciences/api-dummy-formula
    aws:
        type: t2.medium # 4 GB of RAM: once we know more about which software
                        # will be installed, we can choose the right machine
        ec2:
            ami: ami-92002785 # Ubuntu 14.04, deprecated
        ports:
            - 22
            - 80:
                cidr-ip: 10.0.0.0/16 # internal access only
        sqs:
            # search--prod, search--end2end, etc.
            search--{instance}:
                subscriptions:
                    - bus-articles--{instance}
                    - bus-podcast-episodes--{instance}
                    - bus-subjects--{instance}
                    - bus-collections--{instance}
                    - bus-interviews--{instance}
                    - bus-blog-articles--{instance}
                    - bus-labs-posts--{instance}
    aws-alt:
        end2end:
            ports:
                - 22
                - 80:
                    cidr-ip: 10.0.0.0/16 # ELB only
                - 4730: # Gearman
                    cidr-ip: 10.0.0.0/16 # follower nodes
                - 9200: # ElasticSearch
                    cidr-ip: 10.0.0.0/16 # follower nodes
            ec2:
                cluster-size: 2
                dns-internal: True
            elb: 
                protocol: 
                    - http
        prod:
            ports:
                - 22
                - 80:
                    cidr-ip: 10.0.0.0/16 # ELB only
                - 4730: # Gearman
                    cidr-ip: 10.0.0.0/16 # follower nodes
                - 9200: # ElasticSearch
                    cidr-ip: 10.0.0.0/16 # follower nodes
            ec2:
                cluster-size: 2
                dns-internal: True
            elb: 
                protocol: 
                    - http
        standalone:
            # for now a copy of standalone1404
            # required by masterless module
            description: isolated from the master-server and uses (deprecated) Ubuntu 14.04 (Trusty)
            ec2:
                ami: ami-92002785 # Ubuntu 14.04, deprecated
                masterless: true
    vagrant:
        box: ubuntu/trusty64 # Ubuntu 14.04, deprecated
        ram: 2048
        ports:
            1244: 80
            1245: 8080
            9920: 9200

recommendations:
    domain: false
    subdomain: recommendations
    repo: https://github.com/elifesciences/recommendations
    formula-repo: https://github.com/elifesciences/recommendations-formula
    formula-dependencies:
        - https://github.com/elifesciences/builder-base-formula
        - https://github.com/elifesciences/api-dummy-formula
    aws:
        ec2:
            ami: ami-92002785 # Ubuntu 14.04, deprecated
        type: t2.medium # 4 GB of RAM, same as search for now.
        ports:
            - 22
            - 80:
                cidr-ip: 10.0.0.0/16 # internal access only
    aws-alt:
        standalone:
            # for now a copy of standalone1404
            # required by masterless module
            description: isolated from the master-server and uses (deprecated) Ubuntu 14.04 (Trusty)
            ec2:
                ami: ami-92002785 # Ubuntu 14.04, deprecated
                masterless: true
    vagrant:
        box: ubuntu/trusty64 # Ubuntu 14.04, deprecated
        ram: 2048
        ports:
            1254: 80

personalised-covers:
    subdomain: personalised-covers
    repo: https://github.com/elifesciences/personalised-covers
    formula-repo: https://github.com/elifesciences/personalised-covers-formula
    formula-dependencies:
        - https://github.com/elifesciences/builder-base-formula
        - https://github.com/elifesciences/api-dummy-formula
    aws:
        ec2:
            ami: ami-92002785 # Ubuntu 14.04, deprecated
        type: t2.micro # 1 GB of RAM: Unsure memory stats for PDF generation.
        ports:
            - 22
            - 80
            - 443
        s3:
            "{instance}-elife-personalised-covers":
                deletion-policy: retain
    aws-alt:
        standalone:
            # for now a copy of standalone1404
            # required by masterless module
            description: isolated from the master-server and uses (deprecated) Ubuntu 14.04 (Trusty)
            ec2:
                ami: ami-92002785 # Ubuntu 14.04, deprecated
                masterless: true
            s3:
                "{instance}-elife-personalised-covers":
                    deletion-policy: delete
        prod:
            subdomains:
                - covers
    vagrant:
        box: ubuntu/trusty64 # Ubuntu 14.04, deprecated
        ram: 1024
        ports:
            1246: 80
            1247: 8080

schematron-validator:
    subdomain: schematron-validator
    default-branch: master
    repo: https://github.com/elifesciences/schematron-validator
    formula-repo: https://github.com/elifesciences/schematron-validator-formula
    formula-dependencies:
        - https://github.com/elifesciences/builder-base-formula
    aws:
        type: t2.small # Composer and Java need memory
        ports:
            - 22
            - 80
            - 443
    aws-alt:
        prod:
            subdomains:
                - schematron
    vagrant:
        ports:
            1246: 80
            1247: 8080

statusbase:
    subdomain: statusbase
    repo: https://github.com/ep320/statusbase
    formula-repo: https://github.com/elifesciences/statusbase-formula
    aws:
        ec2:
            ami: ami-92002785 # Ubuntu 14.04, deprecated
        ports:
            - 22
            - 80
    aws-alt:
        standalone:
            # for now a copy of standalone1404
            # required by masterless module
            description: isolated from the master-server and uses (deprecated) Ubuntu 14.04 (Trusty)
            ec2:
                ami: ami-92002785 # Ubuntu 14.04, deprecated
                masterless: true
    vagrant:
        box: ubuntu/trusty64 # Ubuntu 14.04, deprecated
        ports:
            1246: 80

observer:
    description: article-level reporting
    subdomain: observer # observer.elifesciences.org
    repo: https://github.com/elifesciences/observer
    formula-repo: https://github.com/elifesciences/observer-formula
    aws:
        ec2:
            ami: ami-92002785 # Ubuntu 14.04, deprecated
        type: t2.medium
        ports:
            - 22
            - 80
            - 8001
            - 443
        sqs:
            observer--{instance}:
                subscriptions:
                    - bus-articles--{instance}
                    - bus-press-packages--{instance}
    aws-alt:
        standalone:
            # for now a copy of standalone1404
            # required by masterless module
            description: isolated from the master-server and uses (deprecated) Ubuntu 14.04 (Trusty)
            ec2:
                ami: ami-92002785 # Ubuntu 14.04, deprecated
                masterless: true
        standalone1404:
            rds:
                storage: 10
                backup-retention: 2 # days
                deletion-policy: Delete
        end2end:
            description: production-like environment. RDS backed
            rds:
                storage: 10
                backup-retention: 2 # days
        prod:
            description: production environment. RDS backed
            rds:
                storage: 10
                multi-az: true
    vagrant:
        box: ubuntu/trusty64 # Ubuntu 14.04, deprecated
        ram: 2048 # metabase, mostly
        ports:
            1239: 80
            1240: 8001

error-pages:
    description: static deployment of https://github.com/elifesciences/error-pages
    default-branch: null
    domain: null
    intdomain: null
    aws:
        ec2: false
        s3:
            "{instance}-elife-error-pages":
                website-configuration:
                    index-document: index.html
                cors: true

figure-viewer:
    description: static deployment of https://github.com/elifesciences/figure-viewer
    default-branch: null
    domain: null
    intdomain: null
    aws:
        ec2: false
        s3:
            "{instance}-elife-figure-viewer":
                website-configuration:
                    index-document: index.html

peerscout:
    description: PeerScout
    subdomain: peerscout
    repo: https://github.com/elifesciences/peerscout
    formula-repo: https://github.com/elifesciences/peerscout-formula
    aws:
        ec2:
            ami: ami-92002785 # Ubuntu 14.04, deprecated
        type: t2.xlarge # explicitly 16GB RAM for heavy background processing
        ports:
            - 22
            - 80
            - 443
        ext:
            # external hdd
            size: 20 # GB
            device: /dev/sdf
    aws-alt:
        standalone:
            # for now a copy of standalone1404
            # required by masterless module
            description: isolated from the master-server and uses (deprecated) Ubuntu 14.04 (Trusty)
            ec2:
                ami: ami-92002785 # Ubuntu 14.04, deprecated
                masterless: true
        end2end:
            rds:
                storage: 5
                backup-retention: 2 # days
            ext:
                # external hdd
                size: 100 # GB
                device: /dev/sdf
        prod:
            rds:
                storage: 5
                multi-az: true
            ext:
                # external hdd
                size: 100 # GB
                device: /dev/sdf
            subdomains:
                - peerscout
    vagrant:
        box: ubuntu/trusty64 # Ubuntu 14.04, deprecated
        ports:
            1241: 80
        ram: 4096

sciencebeam-texture:
    description: Sciencebeam and Texture proof of concept
    subdomain: sciencebeam-texture
    repo: https://github.com/elifesciences/sciencebeam-texture
    formula-repo: https://github.com/elifesciences/sciencebeam-texture-formula
    aws:
        type: t2.medium # 4 GB RAM
        ports:
            - 22
            - 80 # texture
            - 443 # texture
        ext:
            size: 10 # GB
    aws-alt:
        demo:
            subdomains:
                - sciencebeam-texture
    vagrant:
        ports:
            1222: 80
        ram: 2048

iiif:
    description: IIIF, image server for resizing/tiling/zooming
    subdomain: iiif
    intdomain: null
    repo: https://github.com/elifesciences/loris
    formula-repo: https://github.com/elifesciences/iiif-formula
    aws:
        ec2:
            ami: ami-92002785 # Ubuntu 14.04, deprecated
        type: t2.medium
        ports:
            - 22
            - 80
            - 443
    aws-alt:
        standalone:
            # for now a copy of standalone1404
            # required by masterless module
            description: isolated from the master-server and uses (deprecated) Ubuntu 14.04 (Trusty)
            ec2:
                ami: ami-92002785 # Ubuntu 14.04, deprecated
                masterless: true
        # for testing new versions
        ci:
            ports:
                - 22
                - 80:
                    cidr-ip: 10.0.0.0/16 # ELB only
            ec2:
                #suppressed: [2]
                overrides:
                    1:
                        ext:
                            type: gp2
                    2:
                        ext:
                            type: gp2
                cluster-size: 4
            ext:
                size: 30 # GB
            elb:
                protocol: 
                    - https
                healthcheck:
                    path: /
        end2end:
            ports:
                - 22
                - 80:
                    cidr-ip: 10.0.0.0/16 # ELB only
            ec2:
                cluster-size: 2
                #suppressed: [1]
            ext:
                size: 30 # GB
            elb:
                protocol: 
                    - https
                healthcheck:
                    path: /
            fastly:
                subdomains:
                    - "{instance}--cdn-iiif"
        # manual tests
        continuumtest:
            ports:
                - 22
                - 80:
                    cidr-ip: 10.0.0.0/16 # ELB only
            ec2:
                cluster-size: 2
            elb:
                protocol: 
                    - https
                healthcheck:
                    path: /
            fastly:
                subdomains:
                    - "{instance}--cdn-iiif"
        prod:
            ports:
                - 22
                - 80:
                    cidr-ip: 10.0.0.0/16 # ELB only
            ec2:
                cluster-size: 3
            ext:
                size: 30 # GB
            elb:
                protocol: 
                    - https
                healthcheck:
                    path: /
            fastly:
                subdomains:
                    - "{instance}--cdn-iiif"
                    - iiif
    vagrant:
        box: ubuntu/trusty64 # Ubuntu 14.04, deprecated
        ports:
            1261: 80

redirects:
    description: redirect various domains to the canonical elifesciences.org
    subdomain: redirects
    intdomain: null
    formula-repo: https://github.com/elifesciences/redirects-formula
    aws:
        ec2:
            ami: ami-92002785 # Ubuntu 14.04, deprecated
        type: t2.nano
        ports:
            - 22
            - 80
            - 443
    aws-alt:
        standalone:
            # for now a copy of standalone1404
            # required by masterless module
            description: isolated from the master-server and uses (deprecated) Ubuntu 14.04 (Trusty)
            ec2:
                ami: ami-92002785 # Ubuntu 14.04, deprecated
                masterless: true
        prod:
            cloudfront:
                certificate_id: ASCAI7S7LHYV6LTSUGBNM
                subdomains:
                    - elifesciences.net
                    - e-lifesciences.org
                    - e-lifesciences.net
                    - elifejournal.net
                    - e-lifejournal.org
                    - e-lifejournal.com
                    - e-lifejournal.net
                    - elifejournal.org
                headers:
                    - Host

    vagrant:
        box: ubuntu/trusty64 # Ubuntu 14.04, deprecated
        ports:
            1262: 80

profiles:
    subdomain: profiles
    repo: https://github.com/elifesciences/profiles
    formula-repo: https://github.com/elifesciences/profiles-formula
    aws:
        ports:
            - 22
            - 80
            - 443
    aws-alt:
        end2end:
            rds:
                engine: postgres
                storage: 5 # GB
                backup-retention: 2 # days
            ports:
                - 22
                - 80
                - 443
                - 8081 # orcid-dummy http
                - 8082 # orcid-dummy https
        prod:
            rds:
                engine: postgres
                storage: 5 # GB
                multi-az: true
    vagrant:
        ram: 1024
        ports:
            1265: 80

annotations:
    description: microservice that gives access to eLife annotations on Hypothes.is
    domain: false
    subdomain: annotations
    repo: https://github.com/elifesciences/annotations
    formula-repo: https://github.com/elifesciences/annotations-formula
    aws:
        type: t2.small
        ports:
            - 22
            - 80:
                cidr-ip: 10.0.0.0/16 # internal access only
        sqs:
            annotations--{instance}:
                subscriptions:
                    - bus-profiles--{instance}
    aws-alt:
        prod:
            s3:
                "{instance}-elife-annotations-hypothesis-emails":
                    # bucket policy http://docs.aws.amazon.com/ses/latest/DeveloperGuide/receiving-email-permissions.html#receiving-email-permissions-s3 has been added
    vagrant:
        ram: 1024
        ports:
            1248: 80

evanthia-simpler-component:
    subdomain: evanthia-simpler-component
    repo: https://github.com/code56/nodeServerSimplerFig
    formula-repo: https://github.com/code56/simpler-component-formula
    aws:
        ec2:
            ami: ami-92002785 # Ubuntu 14.04, deprecated
        type: t2.small
        ports:
            - 22
    vagrant:
        box: ubuntu/trusty64 # Ubuntu 14.04, deprecated
        ram: 2048
        ports:
            1340: 80

crm:
    subdomain: crm # crm.elifesciences.org
    repo: https://github.com/elifesciences/drupal-civi
    formula-repo: git@github.com:elifesciences/crm-formula
    aws:
        ec2:
            ami: ami-92002785 # Ubuntu 14.04, deprecated
        type: t2.medium
        ports:
            22: 22
            80: 80
            443: 443

    aws-alt:
        standalone:
            # for now a copy of standalone1404
            # required by masterless module
            description: isolated from the master-server and uses (deprecated) Ubuntu 14.04 (Trusty)
            ec2:
                ami: ami-92002785 # Ubuntu 14.04, deprecated
                masterless: true
            rds:
                backup-retention: 2 # days
                engine: MySQL
                version: '5.5'
                storage: 30 # GB
                type: db.t2.medium
                params:
                    log_bin_trust_function_creators: 1
                deletion-policy: Delete
        ci:
            rds:
                backup-retention: 2 # days
                engine: MySQL
                version: '5.5'
                storage: 30 # GB
                type: db.t2.medium
                params:
                    log_bin_trust_function_creators: 1
                deletion-policy: Delete

        end2end:
            rds:
                engine: MySQL
                version: '5.5'
                storage: 30 # GB
                type: db.t2.medium
                params:
                    log_bin_trust_function_creators: 1

        prod:
            rds:
                engine: MySQL
                version: '5.5'
                storage: 30 # GB
                type: db.t2.medium
                params:
                    log_bin_trust_function_creators: 1

    vagrant:
        box: ubuntu/trusty64 # Ubuntu 14.04, deprecated
        ram: 2048
        ports:
            1237: 80

elife-xpub:
    subdomain: xpub
    repo: https://github.com/elifesciences/elife-xpub
    formula-repo: git@github.com:elifesciences/elife-xpub-formula
    aws:
        type: t2.medium
        ports:
            - 22
            - 443
            - 80
        ext:
            # external hdd
            size: 20 # GB
            device: /dev/sdh
            type: gp2
    aws-alt: {}
    vagrant:
        ram: 2048
        ports:
            1201: 80

elife-ink:
    subdomain: ink
    repo: git@github.com:elifesciences/elife-ink
    formula-repo: git@github.com:elifesciences/elife-ink-formula
    aws:
        type: t2.medium
        ports:
            - 22
            - 443 # ink
            - 3000 # ink
            - 4567 # slanger
            - 4569 # slanger nginx https
            - 8080 # slanger api
            - 8082 # slanger api nginx https
    aws-alt: {}
    vagrant:
        ram: 4096
        ports:
            1223: 80


task-adept:
    description: production data dumps from TaskAdept
    default-branch: null
    domain: null
    intdomain: null
    aws:
        ec2: false
        s3:
            "{instance}-elife-task-adept":

exeter-adapter:
    description: Exeter history API integration
    domain: false
    intdomain: False
    aws:
        ec2: false
        sqs:
            exeter-adapter--{instance}: {}
    aws-alt:
        fresh:
            ec2: false
        1604:
            ec2: false
        1404:
            ec2: false
        standalone1604:
            ec2: false
        standalone1404:
            ec2: false
        standalone:
            ec2: false
        continuumtest:
            sqs:
                exeter-adapter--{instance}:
                    subscriptions:
                        - elife-bot-event-property--continuumtest
        prod:
            sqs:
                exeter-adapter--{instance}:
                    subscriptions:
                        - elife-bot-event-property--prod
<|MERGE_RESOLUTION|>--- conflicted
+++ resolved
@@ -134,11 +134,8 @@
             dns:
                 cname: u2.shared.global.fastly.net
             gcslogging: false
-<<<<<<< HEAD
+            healthcheck: false
             vcl: []
-=======
-            healthcheck: false
->>>>>>> 500afa0b
         subdomains: []
         elasticache:
             # elasticache defaults only used if an `rds` section present in project
@@ -375,17 +372,14 @@
                     bucket: end2end-elife-fastly
                     path: api-gateway--test/
                     period: 1800
-<<<<<<< HEAD
+                healthcheck:
+                    path: /ping-fastly
         vcltest:
             fastly:
                 subdomains:
                     - "{instance}--cdn-gateway"
                 vcl:
                     - "gzip-by-regex"
-=======
-                healthcheck:
-                    path: /ping-fastly
->>>>>>> 500afa0b
     vagrant:
         box: ubuntu/trusty64 # Ubuntu 14.04, deprecated
         ports:
