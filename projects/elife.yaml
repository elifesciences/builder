defaults:
    description: defaults for all projects in this file
    salt: '2017.7.5' # the version of salt these project use
    # use false with a subdomain to assign internal addresses only
    domain: elifesciences.org
    # addressing within VPC
    intdomain: elife.internal
    # 'lax', 'metrics', 'gateway', etc
    subdomain: null
    # projects with an explicit `repo` attribute support branch deployments with
    # ./bldr deploy
    repo: null
    # repository containing build instructions for this project
    formula-repo: null
    # repo containing project pillar data (credentials typically)
    # only the master-server will have a copy of this and only the master-server
    # will need permissions to clone it
    # TODO: hunt down ssh:// remotes
    private-repo: git@github.com:elifesciences/builder-private
    # default branch to use when creating new instances
    default-branch: master
    # in rare cases we have formulas requiring the states of other formulas
    formula-dependencies:
        - https://github.com/elifesciences/builder-base-formula
    aws:
        account_id: 512686554592
        # TODO: this field will become a dictionary of all EC2-related configuration
        ec2:
            # how many EC2 instance per stack instance
            cluster-size: 1
            # whether the EC2 nodes should get a per-node internal DNS entry such as env--project--1.elife.internal
            # only makes sense if cluster-size > 1
            dns-internal: False
            # override 'ext' (only supported key)
            # for some EC2 instances
            overrides: {}
            # destroy some EC2 instances in the cluster,
            # for future re-creation
            suppressed: []
            # find more here: http://cloud-images.ubuntu.com/releases/
            ami: ami-14a1d06e # created from basebox--1604
                              # us-east-1, build date 20170811, hvm:ebs-ssd, AMI built on 20171215
            # deprecated. all projects have 16.04 support now. explicit trusty images
            # are being used until each project is running 16.04 in production
            # ami: ami-92002785   # elife 'basebox.2016-11-03'
            # use a master server or go ronin?
            masterless: false
            # optional: pin a master server for all new instances of a project
            master_ip: 10.0.2.198
        region: us-east-1
        vpc-id: vpc-78a2071d  # vpc-id + subnet-id are peculiar to AWS account + region
        subnet-id: subnet-1d4eb46a # elife-public-subnet, us-east-1d
        subnet-cidr: '10.0.2.0/24'
        ## additional value in case of capacity problems: elife-public-subnet-3, us-east-1a
        # subnet-id: subnet-2116727b
        # subnet-cidr: '10.0.10.0/24'
        # necessary for multiple-node EC2 and for ELB
        redundant-subnet-id: subnet-7a31dd46 # elife-public-subnet-2, us-east-1e
        redundant-subnet-cidr: '10.0.3.0/24'
        # TODO: this will be moved inside aws.ec2
        type: t2.small  # ~ $20/mo
        # TODO: this will be moved inside aws.ec2
        # ports: {}
        rds:
            # rds defaults only used if an `rds` section present in project
            # explicit database name overrides the one generated at template creation
            multi-az: false
            engine: postgres # or 'MySQL'
            # ensure this matches the version of Postgres you install on server!
            version: '9.4'
            type: db.t2.small
            storage: 5 # GB
            backup-retention: 28 # days
            # if rds.params are specified, a custom db parameter group is created
            params: []
            # two subnets are required in two different availability zones
            # http://docs.aws.amazon.com/AWSCloudFormation/latest/UserGuide/aws-resource-rds-dbsubnet-group.html
            subnets:
                # two are required
                # NOTE! the 'dbsubnet-' prefix is important to *builder*
                # it tells us which subnets we can provision RDS within
                - subnet-8eea67d7 # elife-dbsubnet-1
                - subnet-dbc471f0 # elife-dbsubnet-2
            deletion-policy: Snapshot

        # TODO: this will be moved inside aws.ec2
        ext:
            # external hdd
            size: 10 # GB
            device: /dev/sdh
        elb:
            # elb defaults only used if an 'elb' section present in project
            stickiness: false
            protocol: http
            additional_listeners: {}
            idle_timeout: 60
            certificate: arn:aws:iam::512686554592:server-certificate/cloudfront/wildcard.elifesciences.org/wildcard.elifesciences.org
            healthcheck:
                protocol: http
                port: 80
                path: /ping
                timeout: 4 
                interval: 5
                unhealthy_threshold: 2
                healthy_threshold: 2
        sqs: []
        sns: []
        # e.g.
        # s3:
        #    bucket-name-{instance}:
        #       sqs-notifications: # not implemented
        #           queue-name:
        #               prefix: 'elife-'
        #               suffix: '.xml'
        #       deletion-policy: delete|retain
        s3: {}
        cloudfront: 
            # cloudfront defaults only used if a 'cloudfront' section present in project
            subdomains: []
            subdomains-without-dns: []
            domains: []
            origins: {}
            certificate_id: ASCAIRXYIRFBOR5QSDP5M
            cookies: []
            compress: true
            headers: []
            errors: null
            default-ttl: 0 # seconds
            logging: false
        fastly:
            # fastly defaults only used if a 'fastly' section present in project
            subdomains: []
            subdomains-without-dns: []
            dns:
                cname: u2.shared.global.fastly.net
            gcslogging: false
            healthcheck: false
        subdomains: []
        elasticache:
            # elasticache defaults only used if an `rds` section present in project
            type: cache.t2.small # 1.55 GB of memory, ~$25/mo
            engine: redis
            az: us-east-1d # alternative: us-east-1e to match EC2 instances
            subnets:
                - subnet-20275c68 # elife-cache-subnet-1
                - subnet-c4033af8 # elife-cache-subnet-2
            version: "2.8.24" # closest to builder-base-formula redis.sls
            configuration:
                maxmemory-policy: volatile-lru
            clusters: 1
    aws-alt:
        fresh:
            description: uses a plain Ubuntu basebox instead of an ami
            ec2:
                ami: ami-1d4e7a66 # Ubuntu 16.04 (Xenial), us-east-1, build date 20170811, hvm:ebs-ssd
        1604:
            description: uses Ubuntu 16.04 (Xenial) instead of 14.04 (Trusty)
            ec2:
                ami: ami-14a1d06e # created from basebox--1604
                                  # us-east-1, build date 20170811, hvm:ebs-ssd, AMI built on 20171215
        1404:
            description: uses Ubuntu 14.04 (Trusty) instead of 16.04 (Xenial)
            ec2:
                ami: ami-92002785 # Ubuntu 14.04, deprecated
        standalone1604:
            description: isolated from the master-server and uses Ubuntu 16.04 (Xenial)
            ec2:
                ami: ami-14a1d06e # created from basebox--1604
                                  # us-east-1, build date 20170811, hvm:ebs-ssd, AMI built on 20171215
                masterless: true
        standalone1404:
            description: isolated from the master-server and uses (deprecated) Ubuntu 14.04 (Trusty)
            type: t2.small
            ec2:
                ami: ami-92002785 # Ubuntu 14.04, deprecated
                masterless: true
        standalone:
            description: isolated from the master-server and uses Ubuntu 16.04 (Xenial)
            ec2:
                ami: ami-14a1d06e # created from basebox--1604
                                  # us-east-1, build date 20170811, hvm:ebs-ssd, AMI built on 20171215
                masterless: true
    vagrant:
        # why 'bento'? https://bugs.launchpad.net/cloud-images/+bug/1569237
        box: bento/ubuntu-16.04 # Ubuntu 16.04 "Xenial"
        # deprecated. all projects have 16.04 support now. explicit trusty images
        # are being used until each project is running 16.04 in production
        #box: ubuntu/trusty64 # Ubuntu 14.04
        # box-url not needed for boxes hosted on Atlas
        box-url: null
        ip: 192.168.33.44
        ram: 1024
        cpus: 2
        cpucap: 100 # percent (vagrant default)

basebox:
    formula-repo: https://github.com/elifesciences/basebox-formula
    aws:
        ec2:
            ami: ami-9eaa1cf6 # Ubuntu 14.04 (correct, but older)
        ports:
            - 22
    aws-alt:
        standalone:
            # for now a copy of standalone1404
            # required by masterless module
            description: isolated from the master-server and uses (deprecated) Ubuntu 14.04 (Trusty)
            ec2:
                ami: ami-92002785 # Ubuntu 14.04, deprecated
                masterless: true
        1604:
            ec2:
                ami: ami-1d4e7a66 # xenial, build 20170811, hvm:ebs-ssd

        standalone1604:
            description: isolated from the master-server and uses Ubuntu 16.04 (Xenial)
            ec2:
                ami: ami-1d4e7a66 # xenial, build 20170811, hvm:ebs-ssd
                masterless: true
    vagrant:
        box: ubuntu/trusty64 # Ubuntu 14.04, deprecated

heavybox:
    description: builds as many of the builder-base-formula states as possible
    formula-repo: https://github.com/elifesciences/heavybox-formula
    aws:
        ports:
            - 22
    aws-alt:
        standalone:
            # for now a copy of standalone1404
            # required by masterless module
            description: isolated from the master-server and uses (deprecated) Ubuntu 14.04 (Trusty)
            ec2:
                ami: ami-92002785 # Ubuntu 14.04, deprecated
                masterless: true
    vagrant:
        ram: 2048

master-server:
    # formula-repo for the 'master-server' project should contain the
    # confidential pillar data, master config and state top file.
    # see: https://github.com/elifesciences/builder-private-example
    formula-repo: https://github.com/elifesciences/master-server-formula
    aws:
        ec2: {}
        ports:
            - 22
            - 4506: # salt publish port
                # CIDR of subnet this master will server
                cidr-ip: 10.0.0.0/16 # access via VPC ip range only
            - 4505: # salt return port
                cidr-ip: 10.0.0.0/16
            - 8080 # chemist, Github webhooks for formulas
    aws-alt: {}
    vagrant: {}

lax:
    description: article-json store
    subdomain: lax # lax.elifesciences.org
    intdomain: False
    repo: https://github.com/elifesciences/lax.git
    formula-repo: https://github.com/elifesciences/lax-formula
    aws:
        ec2:
            ami: ami-92002785 # Ubuntu 14.04, deprecated
        ports:
            - 22
            - 443
            - 80:
                cidr-ip: 10.0.0.0/16 # internal access only
            - 8001 # bot-lax api
        sqs:
            bot-lax-{instance}-inc: {}
            bot-lax-{instance}-out: {}
    aws-alt:
        standalone:
            # for now a copy of standalone1404
            # required by masterless module
            description: isolated from the master-server and uses (deprecated) Ubuntu 14.04 (Trusty)
            ec2:
                ami: ami-92002785 # Ubuntu 14.04, deprecated
                masterless: true
        standalone1404:
            rds:
                storage: 5
                deletion-policy: Delete
        end2end:
            description: production-like
            ec2:
                cluster-size: 2
            rds:
                storage: 5
                backup-retention: 2 # days
            ext:
                size: 10 # GB
            elb:
                protocol:
                    - https
                additional_listeners:
                    bot_lax_adaptor:
                        protocol: https
                        port: 8001
                healthcheck:
                    path: /api/v2/ping
        prod:
            description: RDS backed
            ec2:
                cluster-size: 2
            rds:
                storage: 5
                multi-az: true
            ext:
                size: 10 # GB
            elb:
                protocol:
                    - https
                additional_listeners:
                    bot_lax_adaptor:
                        protocol: https
                        port: 8001
                healthcheck:
                    path: /api/v2/ping
    vagrant:
        box: ubuntu/trusty64 # Ubuntu 14.04, deprecated
        ports:
            1239: 80
            1240: 8001

api-gateway:
    subdomain: gateway # ll: gateway.elifesciences.org
    formula-repo: https://github.com/elifesciences/api-gateway-formula
    aws:
        ec2:
            ami: ami-92002785 # Ubuntu 14.04, deprecated
        ports:
            - 22
            # only internal traffic has access to port 80 and http
            - 80:
                cidr-ip: 10.0.0.0/16
            # the world must use https
            - 443
            # - 8000: # don't expose this to public. Kong uses this to proxy requests
            # - 8001: # don't ever expose to public. Kong uses this for API admin
    aws-alt:
        standalone:
            # for now a copy of standalone1404
            # required by masterless module
            description: isolated from the master-server and uses (deprecated) Ubuntu 14.04 (Trusty)
            ec2:
                ami: ami-92002785 # Ubuntu 14.04, deprecated
                masterless: true
        end2end:
            fastly:
                subdomains:
                    - "{instance}--cdn-gateway"
        continuumtest:
            fastly:
                subdomains:
                    - "{instance}--cdn-gateway"
        prod:
            fastly:
                subdomains:
                    - "{instance}--cdn-gateway"
                    - api
        test:
            fastly:
                subdomains:
                    - "{instance}--cdn-gateway"
                gcslogging:
                    bucket: end2end-elife-fastly
                    path: api-gateway--test/
<<<<<<< HEAD
                    period: 900
=======
                    period: 600
>>>>>>> ad67c234
                healthcheck:
                    path: /ping-fastly
                    check-interval: 30000
                    timeout: 2000
    vagrant:
        box: ubuntu/trusty64 # Ubuntu 14.04, deprecated
        ports:
            1323: 80

journal:
    subdomain: journal # journal.elifesciences.org
    intdomain: null
    repo: https://github.com/elifesciences/journal
    formula-repo: https://github.com/elifesciences/journal-formula
    formula-dependencies:
        - https://github.com/elifesciences/builder-base-formula
        - https://github.com/elifesciences/api-dummy-formula
    aws:
        ec2:
            ami: ami-92002785 # Ubuntu 14.04, deprecated
        ports:
            - 22
            - 443
            - 80:
                cidr-ip: 10.0.0.0/16 # access via VPC ip range only
    aws-alt:
        standalone:
            # for now a copy of standalone1404
            # required by masterless module
            description: isolated from the master-server and uses (deprecated) Ubuntu 14.04 (Trusty)
            ec2:
                ami: ami-92002785 # Ubuntu 14.04, deprecated
                masterless: true
        ci:
            #type: t2.2xlarge
            type: c4.2xlarge
            ports:
                - 22
                - 443
        end2end:
            description: end2end environment for journal. ELB on top of multiple EC2 instances
            ec2:
                cluster-size: 2
            elasticache:
                engine: redis
                clusters: 2
                overrides:
                    2:
                        type: cache.t2.micro
            elb:
                stickiness:
                    type: cookie
                    cookie-name: journal
                protocol:
                    - https
                    - http
            cloudfront:
                subdomains:
                    - "{instance}--cdn-journal"
                headers:
                    - X-Requested-With
                    - Host
                cookies:
                    - journal
                errors: 
                    # TODO: this is not being deployed to, it's empty
                    domain: end2end-elife-error-pages.s3-website-us-east-1.amazonaws.com
                    pattern: "???.html"
                    codes:
                        # ELB with no active instances
                        503: "/5xx.html"
                    protocol: http
                origins:
                    CloudFrontCDNOrigin:
                        hostname: end2end--journal.elifesciences.org
                    LogInOrigin:
                        hostname: end2end--journal.elifesciences.org
                        pattern: /log-in
                        headers:
                            - X-Requested-With
                            - Host
                            - Referer
                        cookies:
                            - journal
        continuumtest:
            elasticache:
                engine: redis
                type: cache.t2.micro
                clusters: 2
            cloudfront:
                subdomains:
                    - "{instance}--cdn-journal"
                headers:
                    - X-Requested-With
                    - Host
                cookies:
                    - journal
                errors: 
                    domain: continuumtest-elife-error-pages.s3-website-us-east-1.amazonaws.com
                    pattern: "???.html"
                    codes:
                        503: "/5xx.html"
                    protocol: http
                origins:
                    CloudFrontCDNOrigin:
                        hostname: continuumtest--journal.elifesciences.org
                    LogInOrigin:
                        hostname: continuumtest--journal.elifesciences.org
                        pattern: /log-in
                        headers:
                            - X-Requested-With
                            - Host
                            - Referer
                        cookies:
                            - journal
        prod:
            description: prod environment for journal. ELB on top of multiple EC2 instances
            ec2:
                cluster-size: 3
            elasticache:
                engine: redis
                type: cache.t2.medium # 3.22 GB of memory, ~$50/mo
                clusters: 2
                overrides:
                    2:
                        type: cache.t2.micro # 0.56 GB of memory, ~$12/mo
            elb:
                stickiness:
                    type: cookie
                    cookie-name: journal
                protocol:
                    - https
                    - http
            cloudfront:
                subdomains:
                    - "{instance}--cdn-journal"
                    - www
                    - elife
                    - prod
                    - ""
                headers:
                    - X-Requested-With
                    - Host
                cookies:
                    - journal
                errors: 
                    domain: prod-elife-error-pages.s3-website-us-east-1.amazonaws.com
                    pattern: "???.html"
                    codes:
                        # ELB with no active instances
                        503: "/5xx.html"
                    protocol: http
                origins:
                    CloudFrontCDNOrigin:
                        hostname: prod--journal.elifesciences.org
                    LogInOrigin:
                        hostname: prod--journal.elifesciences.org
                        pattern: /log-in
                        headers:
                            - X-Requested-With
                            - Host
                            - Referer
                        cookies:
                            - journal
                logging:
                    bucket: elife-cloudfront-logs
    vagrant:
        box: ubuntu/trusty64 # Ubuntu 14.04, deprecated
        ram: 4096
        ports:
            1240: 80

pattern-library:
    subdomain: ui-patterns
    repo: https://github.com/elifesciences/pattern-library
    formula-repo: https://github.com/elifesciences/pattern-library-formula
    aws:
        ec2:
            ami: ami-92002785 # Ubuntu 14.04, deprecated
        type: t2.small
        ports:
            - 22
            - 80
            - 443
    aws-alt:
        standalone:
            # for now a copy of standalone1404
            # required by masterless module
            description: isolated from the master-server and uses (deprecated) Ubuntu 14.04 (Trusty)
            ec2:
                ami: ami-92002785 # Ubuntu 14.04, deprecated
                masterless: true
        ci:
            ec2: false
            s3:
                "{instance}-pattern-library":
                    public: true
        prod:
            subdomains:
                - ui-patterns
    vagrant:
        box: ubuntu/trusty64 # Ubuntu 14.04, deprecated
        ram: 2048
        ports:
            1340: 80

evanthia-prototype:
    subdomain: evanthia-prototype
    repo: https://github.com/code56/node_web_server
    formula-repo: https://github.com/code56/node-web-server-formula
    aws:
        ec2:
            ami: ami-92002785 # Ubuntu 14.04, deprecated
        type: t2.small
        ports:
            - 22
    vagrant:
        box: ubuntu/trusty64 # Ubuntu 14.04, deprecated
        ram: 2048
        ports:
            1340: 80


elife-metrics:
    description: journal-level metrics
    subdomain: metrics # metrics.elifesciences.org
    repo: https://github.com/elifesciences/elife-metrics
    formula-repo: https://github.com/elifesciences/elife-metrics-formula
    aws:
        ec2:
            ami: ami-92002785 # Ubuntu 14.04, deprecated
        ports:
            - 22
            - 443
            - 80
            - 5432
    aws-alt:
        standalone:
            # for now a copy of standalone1404
            # required by masterless module
            description: isolated from the master-server and uses (deprecated) Ubuntu 14.04 (Trusty)
            ec2:
                ami: ami-92002785 # Ubuntu 14.04, deprecated
                masterless: true
        end2end:
            description: end2end environment for metrics. RDS backed
            rds:
                backup-retention: 2 # days
        prod:
            description: production environment for metrics. RDS backed
            rds:
                multi-az: true
                storage: 10
    vagrant:
        box: ubuntu/trusty64 # Ubuntu 14.04, deprecated
        ports:
            1240: 80


elife-bot:
    repo: https://github.com/elifesciences/elife-bot
    formula-repo: https://github.com/elifesciences/elife-bot-formula
    subdomain: bot
    aws:
        ec2:
            ami: ami-92002785 # Ubuntu 14.04, deprecated
        type: t2.medium
        ports:
            - 22
            # TODO: close this port to outside the VPC
            - 80
        ext:
            size: 30 # GB
        s3:
            "{instance}-elife-silent-corrections":
            "{instance}-elife-published":
                deletion-policy: retain
                public: true
                cors: true
            "{instance}-elife-bot-sessions":
        sns:
            # elife-bot-event-property--prod, elife-bot-event-property--end2end, etc.
            - elife-bot-event-property--{instance}
    aws-alt:
        standalone:
            # for now a copy of standalone1404
            # required by masterless module
            description: isolated from the master-server and uses (deprecated) Ubuntu 14.04 (Trusty)
            ec2:
                ami: ami-92002785 # Ubuntu 14.04, deprecated
                masterless: true
            s3:
                "{instance}-elife-silent-corrections":
                    deletion-policy: delete
                "{instance}-elife-published":
                    deletion-policy: delete
                "{instance}-elife-bot-sessions":
                    deletion-policy: delete
                # commented out because buckets already exist outside of CloudFormation:
                #"{instance}-elife-bot":
                #    deletion-policy: delete
        end2end:
            ports:
                - 22
                - 8020 # exposing FTP contents
                - 8021 # exposing FTP contents, HTTPS
            description: speeding up end2end tests
            s3:
                "{instance}-elife-silent-corrections":
                    sqs-notifications:
                        end2end-incoming-queue: {}
            #    end2end-elife-production-final:
            #        sqs-notifications:
            #            end2end-incoming-queue: {}
            #               #prefix: null
            #               #suffix: null
        continuumtest:
            s3:
                "{instance}-elife-silent-corrections":
                    sqs-notifications:
                        ct-incoming-queue: {}
                "{instance}-elife-bot":
                    deletion-policy: delete
        prod:
            # don't change type through CloudFormation because the template is too old to be modified successfully
            #type: c5.2xlarge
            s3:
                "{instance}-elife-silent-corrections":
                    sqs-notifications:
                        incoming-queue: {}
    vagrant:
        box: ubuntu/trusty64 # Ubuntu 14.04, deprecated
        ram: 2048

generic-cdn:
    description: generic CDN for content like PDF, images
    default-branch: null
    intdomain: null
    aws:
        ec2: false
        cloudfront:
            subdomains:
                - "{instance}-cdn"
            origins:
                # first is default
                default:
                    hostname: elife-cdn.s3.amazonaws.com
                articles:
                    hostname: "{instance}-elife-published.s3.amazonaws.com"
                    pattern: articles/*
            default-ttl: 86400 # seconds
            headers:
                - Origin

journal-cms:
    subdomain: journal-cms # journal-cms.elifesciences.org
    repo: https://github.com/elifesciences/journal-cms
    formula-repo: https://github.com/elifesciences/journal-cms-formula
    formula-dependencies:
        - https://github.com/elifesciences/builder-base-formula
        - https://github.com/elifesciences/api-dummy-formula
    aws:
        ec2:
            ami: ami-92002785 # Ubuntu 14.04, deprecated
        type: t2.small # explicitly 2GB RAM
        ports:
            - 22
            - 443
            - 80:
                cidr-ip: 10.0.0.0/16 # access via VPC ip range only
        sqs:
            # journal-cms--prod, journal-cms--end2end, etc.
            journal-cms--{instance}:
                subscriptions:
                    - bus-articles--{instance}
                    - bus-metrics--{instance}
    aws-alt:
        standalone:
            # for now a copy of standalone1404
            # required by masterless module
            description: isolated from the master-server and uses (deprecated) Ubuntu 14.04 (Trusty)
            ec2:
                ami: ami-92002785 # Ubuntu 14.04, deprecated
                masterless: true
        ci:
            ext:
                size: 5 # GB
        end2end:
            description: production-like environment. backed by RDS
            rds:
                type: db.t2.medium
                engine: MySQL
                version: '5.7'
                storage: 12 # GB
                backup-retention: 2 # days
            ext:
                size: 30 # GB
        continuumtest:
            description: production-like environment.
            rds:
                type: db.t2.small
                engine: MySQL
                version: '5.7'
                storage: 12 # GB
                backup-retention: 2 # days
            ext:
                size: 30 # GB
        prod:
            description: production environment. backed by RDS
            rds:
                type: db.t2.medium
                engine: MySQL
                version: '5.7'
                multi-az: true
                storage: 24 # GB
            ext:
                size: 30 # GB
    vagrant:
        box: ubuntu/trusty64 # Ubuntu 14.04, deprecated
        ports:
            1241: 80
        ram: 2048


elife-dashboard:
    subdomain: ppp-dash # ppp-dash.elifesciences.org
    repo: https://github.com/elifesciences/elife-dashboard
    formula-repo: https://github.com/elifesciences/elife-dashboard-formula
    default-branch: develop
    aws:
        ec2:
            ami: ami-92002785 # Ubuntu 14.04, deprecated
        ports:
            - 22
            - 80 # dashboard
            - 443 # dashboard
            - 8081 # dashboard_2
            - 8082 # dashboard_2
    aws-alt:
        standalone:
            # for now a copy of standalone1404
            # required by masterless module
            description: isolated from the master-server and uses (deprecated) Ubuntu 14.04 (Trusty)
            ec2:
                ami: ami-92002785 # Ubuntu 14.04, deprecated
                masterless: true
        end2end:
            description: production-like environment. backed by RDS
            rds:
                storage: 5
                backup-retention: 2 # days
            sqs:
                # legacy custom name
                end2end-event-property-incoming-queue:
                    subscriptions:
                        - elife-bot-event-property--end2end
        continuumtest:
            sqs:
                # legacy custom name
                ct-event-property-incoming-queue:
                    subscriptions:
                        - elife-bot-event-property--continuumtest
        prod:
            description: production environment. backed by RDS
            rds:
                storage: 5
                multi-az: true
            sqs:
                # legacy custom name
                event-property-incoming-queue:
                    subscriptions:
                        - elife-bot-event-property--prod
    vagrant:
        box: ubuntu/trusty64 # Ubuntu 14.04, deprecated
        ports:
            1324: 80
            8080: 8080 # scheduler (blocked on AWS)
        ram: 2048


# legacy API, do not use nor upgrade
elife-api:
    subdomain: api # api.elifesciences.org
    repo: https://github.com/elifesciences/elife-api
    formula-repo: https://github.com/elifesciences/elife-api-formula
    aws:
        ec2:
            ami: ami-92002785 # Ubuntu 14.04, deprecated
        ports:
            - 22
            - 80
            - 443
    aws-alt:
        standalone:
            # for now a copy of standalone1404
            # required by masterless module
            description: isolated from the master-server and uses (deprecated) Ubuntu 14.04 (Trusty)
            ec2:
                ami: ami-92002785 # Ubuntu 14.04, deprecated
                masterless: true
    vagrant:
        box: ubuntu/trusty64 # Ubuntu 14.04, deprecated
        ports:
            1233: 80


elife-reporting:
    formula-repo: https://github.com/elifesciences/elife-reporting-formula
    vagrant:
        box: ubuntu/trusty64 # Ubuntu 14.04, deprecated
        ram: 1024
        ports:
            1333: 80

elife-libraries:
    domain: false
    subdomain: libraries
    formula-repo: https://github.com/elifesciences/elife-libraries-formula
    aws:
        ec2:
            ami: ami-92002785 # Ubuntu 14.04, deprecated
        type: t2.small # 2GB of RAM
        ports:
            - 22
        ext:
            size: 30 # GB
            type: gp2
    aws-alt:
        standalone:
            # for now a copy of standalone1404
            # required by masterless module
            description: isolated from the master-server and uses (deprecated) Ubuntu 14.04 (Trusty)
            ec2:
                ami: ami-92002785 # Ubuntu 14.04, deprecated
                masterless: true
        load:
            description: running load tests
            type: t2.2xlarge
        powerful:
            description: speeding up bot-lax-adaptor tests
            type: c4.2xlarge
        powerful2:
            description: speeding up bot-lax-adaptor tests even more
            type: c4.4xlarge
        powerful3:
            description: speeding up bot-lax-adaptor tests even more
            type: c4.8xlarge

    vagrant:
        box: ubuntu/trusty64 # Ubuntu 14.04, deprecated
        ram: 1024

containers:
    subdomain: containers
    formula-repo: https://github.com/elifesciences/containers-formula
    aws:
        type: t2.medium # 4GB of RAM
        ports:
            - 22
        ext:
            size: 100 # GB
            type: gp2
    aws-alt:
        ckeditor-inline:
            ports:
                - 22
                - 80
            ext:
                size: 10
    vagrant:
        box: ubuntu/trusty64 # Ubuntu 14.04, deprecated
        ram: 1024

elife-alfred:
    subdomain: alfred
    formula-repo: https://github.com/elifesciences/elife-alfred-formula
    aws:
        type: t2.large
        ports:
            - 22
            - 80
            - 443
            - 10241 # JNLP for jenkins-cli.jar
            - 16022 # Jenkins SSH port
        ext:
            size: 100 # GB
            type: gp2
        s3:
            "{instance}-elife-alfred":
                deletion-policy: retain
    aws-alt:
        prod:
            subdomains:
                - alfred
                - ci--alfred # backward compatibility
    vagrant:
        ram: 4096
        ports:
            1433: 80

api-dummy:
    subdomain: api-dummy
    repo: https://github.com/elifesciences/api-dummy
    formula-repo: https://github.com/elifesciences/api-dummy-formula
    aws:
        ec2:
            ami: ami-92002785 # Ubuntu 14.04, deprecated
        type: t2.micro
        ports:
            - 22
            - 443
            - 80
    aws-alt:
        standalone:
            # for now a copy of standalone1404
            # required by masterless module
            description: isolated from the master-server and uses (deprecated) Ubuntu 14.04 (Trusty)
            ec2:
                ami: ami-92002785 # Ubuntu 14.04, deprecated
                masterless: true
    vagrant:
        box: ubuntu/trusty64 # Ubuntu 14.04, deprecated
        ports:
            1242: 80

anonymous:
    description: a server without any eLife credentials; if you log in here, you will be using the anonymous separate AWS account
    formula-repo: https://github.com/elifesciences/anonymous-formula
    aws:
        type: t2.micro
        ports:
            - 22
    vagrant:
        ram: 1024

# used by "Maloney, Christopher (NIH/NLM/NCBI) [C]" <maloneyc@ncbi.nlm.nih.gov>
# this is a free form instance jats4r can do what they like with
# hosts http://jatswiki.org at the moment
jats4r:
    aws:
        ec2:
            ami: ami-c60b90d1 # us-east-1 xenial 16.04 LTS amd64 hvm:ebs-ssd 20160815 hvm
        type: t2.micro
        ports:
            - 22
            - 80
            - 443

# distinct from the 'jats4r' project, this runs an instance of the validator only
jats4r-validator:
    #domain: jats4r.org
    subdomain: validator # validator.jats4r.org
    repo: https://github.com/jats4r/validator
    formula-repo: https://github.com/elifesciences/jats4r-validator-formula
    aws:
        ec2:
            ami: ami-92002785 # Ubuntu 14.04, deprecated
        ports:
            - 22
            - 80
    aws-alt:
        standalone:
            # for now a copy of standalone1404
            # required by masterless module
            description: isolated from the master-server and uses (deprecated) Ubuntu 14.04 (Trusty)
            ec2:
                ami: ami-92002785 # Ubuntu 14.04, deprecated
                masterless: true
    vagrant:
        box: ubuntu/trusty64 # Ubuntu 14.04, deprecated
        ports:
            1239: 80


medium:
    description: microservice that gives access to eLife posts on Medium.com
    domain: false
    subdomain: medium
    repo: https://github.com/elifesciences/medium
    formula-repo: https://github.com/elifesciences/medium-formula
    aws:
        ec2:
            ami: ami-92002785 # Ubuntu 14.04, deprecated
        type: t2.micro
        ports:
            - 22
            - 80:
                cidr-ip: 10.0.0.0/16 # internal access only
    aws-alt:
        standalone:
            # for now a copy of standalone1404
            # required by masterless module
            description: isolated from the master-server and uses (deprecated) Ubuntu 14.04 (Trusty)
            ec2:
                ami: ami-92002785 # Ubuntu 14.04, deprecated
                masterless: true
        clustered:
            ec2:
                cluster-size: 2
            elb:
                protocol: http
    vagrant:
        box: ubuntu/trusty64 # Ubuntu 14.04, deprecated
        ram: 1024
        ports:
            1243: 80


bus:
    description: see https://github.com/elifesciences/bus
    default-branch: null
    domain: null
    intdomain: null
    aws:
        ec2: false
        sns:
            # bus-articles--prod, bus-articles--end2end, etc.
            - bus-articles--{instance}
            - bus-podcast-episodes--{instance}
            - bus-subjects--{instance}
            - bus-people--{instance}
            - bus-collections--{instance}
            - bus-events--{instance}
            - bus-interviews--{instance}
            - bus-blog-articles--{instance}
            - bus-annual-reports--{instance}
            - bus-covers--{instance}
            - bus-labs-posts--{instance}
            - bus-press-packages--{instance}
            - bus-metrics--{instance}
            - bus-profiles--{instance}

search:
    domain: false
    subdomain: search
    repo: https://github.com/elifesciences/search
    formula-repo: https://github.com/elifesciences/search-formula
    formula-dependencies:
        - https://github.com/elifesciences/builder-base-formula
        - https://github.com/elifesciences/api-dummy-formula
    aws:
        type: t2.medium # 4 GB of RAM: once we know more about which software
                        # will be installed, we can choose the right machine
        ec2:
            ami: ami-92002785 # Ubuntu 14.04, deprecated
        ports:
            - 22
            - 80:
                cidr-ip: 10.0.0.0/16 # internal access only
        sqs:
            # search--prod, search--end2end, etc.
            search--{instance}:
                subscriptions:
                    - bus-articles--{instance}
                    - bus-podcast-episodes--{instance}
                    - bus-subjects--{instance}
                    - bus-collections--{instance}
                    - bus-interviews--{instance}
                    - bus-blog-articles--{instance}
                    - bus-labs-posts--{instance}
    aws-alt:
        end2end:
            ports:
                - 22
                - 80:
                    cidr-ip: 10.0.0.0/16 # ELB only
                - 4730: # Gearman
                    cidr-ip: 10.0.0.0/16 # follower nodes
                - 9200: # ElasticSearch
                    cidr-ip: 10.0.0.0/16 # follower nodes
            ec2:
                cluster-size: 2
                dns-internal: True
            elb: 
                protocol: 
                    - http
        prod:
            ports:
                - 22
                - 80:
                    cidr-ip: 10.0.0.0/16 # ELB only
                - 4730: # Gearman
                    cidr-ip: 10.0.0.0/16 # follower nodes
                - 9200: # ElasticSearch
                    cidr-ip: 10.0.0.0/16 # follower nodes
            ec2:
                cluster-size: 2
                dns-internal: True
            elb: 
                protocol: 
                    - http
        standalone:
            # for now a copy of standalone1404
            # required by masterless module
            description: isolated from the master-server and uses (deprecated) Ubuntu 14.04 (Trusty)
            ec2:
                ami: ami-92002785 # Ubuntu 14.04, deprecated
                masterless: true
    vagrant:
        box: ubuntu/trusty64 # Ubuntu 14.04, deprecated
        ram: 2048
        ports:
            1244: 80
            1245: 8080
            9920: 9200

recommendations:
    domain: false
    subdomain: recommendations
    repo: https://github.com/elifesciences/recommendations
    formula-repo: https://github.com/elifesciences/recommendations-formula
    formula-dependencies:
        - https://github.com/elifesciences/builder-base-formula
        - https://github.com/elifesciences/api-dummy-formula
    aws:
        ec2:
            ami: ami-92002785 # Ubuntu 14.04, deprecated
        type: t2.medium # 4 GB of RAM, same as search for now.
        ports:
            - 22
            - 80:
                cidr-ip: 10.0.0.0/16 # internal access only
    aws-alt:
        standalone:
            # for now a copy of standalone1404
            # required by masterless module
            description: isolated from the master-server and uses (deprecated) Ubuntu 14.04 (Trusty)
            ec2:
                ami: ami-92002785 # Ubuntu 14.04, deprecated
                masterless: true
    vagrant:
        box: ubuntu/trusty64 # Ubuntu 14.04, deprecated
        ram: 2048
        ports:
            1254: 80

personalised-covers:
    subdomain: personalised-covers
    repo: https://github.com/elifesciences/personalised-covers
    formula-repo: https://github.com/elifesciences/personalised-covers-formula
    formula-dependencies:
        - https://github.com/elifesciences/builder-base-formula
        - https://github.com/elifesciences/api-dummy-formula
    aws:
        ec2:
            ami: ami-92002785 # Ubuntu 14.04, deprecated
        type: t2.micro # 1 GB of RAM: Unsure memory stats for PDF generation.
        ports:
            - 22
            - 80
            - 443
        s3:
            "{instance}-elife-personalised-covers":
                deletion-policy: retain
    aws-alt:
        standalone:
            # for now a copy of standalone1404
            # required by masterless module
            description: isolated from the master-server and uses (deprecated) Ubuntu 14.04 (Trusty)
            ec2:
                ami: ami-92002785 # Ubuntu 14.04, deprecated
                masterless: true
            s3:
                "{instance}-elife-personalised-covers":
                    deletion-policy: delete
        prod:
            subdomains:
                - covers
    vagrant:
        box: ubuntu/trusty64 # Ubuntu 14.04, deprecated
        ram: 1024
        ports:
            1246: 80
            1247: 8080

schematron-validator:
    subdomain: schematron-validator
    default-branch: master
    repo: https://github.com/elifesciences/schematron-validator
    formula-repo: https://github.com/elifesciences/schematron-validator-formula
    formula-dependencies:
        - https://github.com/elifesciences/builder-base-formula
    aws:
        type: t2.small # Composer and Java need memory
        ports:
            - 22
            - 80
            - 443
    aws-alt:
        prod:
            subdomains:
                - schematron
    vagrant:
        ports:
            1246: 80
            1247: 8080

statusbase:
    subdomain: statusbase
    repo: https://github.com/ep320/statusbase
    formula-repo: https://github.com/elifesciences/statusbase-formula
    aws:
        ec2:
            ami: ami-92002785 # Ubuntu 14.04, deprecated
        ports:
            - 22
            - 80
    aws-alt:
        standalone:
            # for now a copy of standalone1404
            # required by masterless module
            description: isolated from the master-server and uses (deprecated) Ubuntu 14.04 (Trusty)
            ec2:
                ami: ami-92002785 # Ubuntu 14.04, deprecated
                masterless: true
    vagrant:
        box: ubuntu/trusty64 # Ubuntu 14.04, deprecated
        ports:
            1246: 80

observer:
    description: article-level reporting
    subdomain: observer # observer.elifesciences.org
    repo: https://github.com/elifesciences/observer
    formula-repo: https://github.com/elifesciences/observer-formula
    aws:
        ec2:
            ami: ami-92002785 # Ubuntu 14.04, deprecated
        type: t2.medium
        ports:
            - 22
            - 80
            - 8001
            - 443
        sqs:
            observer--{instance}:
                subscriptions:
                    - bus-articles--{instance}
                    - bus-press-packages--{instance}
    aws-alt:
        standalone:
            # for now a copy of standalone1404
            # required by masterless module
            description: isolated from the master-server and uses (deprecated) Ubuntu 14.04 (Trusty)
            ec2:
                ami: ami-92002785 # Ubuntu 14.04, deprecated
                masterless: true
        standalone1404:
            rds:
                storage: 10
                backup-retention: 2 # days
                deletion-policy: Delete
        end2end:
            description: production-like environment. RDS backed
            rds:
                storage: 10
                backup-retention: 2 # days
        prod:
            description: production environment. RDS backed
            rds:
                storage: 10
                multi-az: true
    vagrant:
        box: ubuntu/trusty64 # Ubuntu 14.04, deprecated
        ram: 2048 # metabase, mostly
        ports:
            1239: 80
            1240: 8001

error-pages:
    description: static deployment of https://github.com/elifesciences/error-pages
    default-branch: null
    domain: null
    intdomain: null
    aws:
        ec2: false
        s3:
            "{instance}-elife-error-pages":
                website-configuration:
                    index-document: index.html
                cors: true

figure-viewer:
    description: static deployment of https://github.com/elifesciences/figure-viewer
    default-branch: null
    domain: null
    intdomain: null
    aws:
        ec2: false
        s3:
            "{instance}-elife-figure-viewer":
                website-configuration:
                    index-document: index.html

peerscout:
    description: PeerScout
    subdomain: peerscout
    repo: https://github.com/elifesciences/peerscout
    formula-repo: https://github.com/elifesciences/peerscout-formula
    aws:
        ec2:
            ami: ami-92002785 # Ubuntu 14.04, deprecated
        type: t2.xlarge # explicitly 16GB RAM for heavy background processing
        ports:
            - 22
            - 80
            - 443
        ext:
            # external hdd
            size: 20 # GB
            device: /dev/sdf
    aws-alt:
        standalone:
            # for now a copy of standalone1404
            # required by masterless module
            description: isolated from the master-server and uses (deprecated) Ubuntu 14.04 (Trusty)
            ec2:
                ami: ami-92002785 # Ubuntu 14.04, deprecated
                masterless: true
        end2end:
            rds:
                storage: 5
                backup-retention: 2 # days
            ext:
                # external hdd
                size: 100 # GB
                device: /dev/sdf
        prod:
            rds:
                storage: 5
                multi-az: true
            ext:
                # external hdd
                size: 100 # GB
                device: /dev/sdf
            subdomains:
                - peerscout
    vagrant:
        box: ubuntu/trusty64 # Ubuntu 14.04, deprecated
        ports:
            1241: 80
        ram: 4096

sciencebeam-texture:
    description: Sciencebeam and Texture proof of concept
    subdomain: sciencebeam-texture
    repo: https://github.com/elifesciences/sciencebeam-texture
    formula-repo: https://github.com/elifesciences/sciencebeam-texture-formula
    aws:
        type: t2.medium # 4 GB RAM
        ports:
            - 22
            - 80 # texture
            - 443 # texture
        ext:
            size: 10 # GB
    aws-alt:
        demo:
            subdomains:
                - sciencebeam-texture
    vagrant:
        ports:
            1222: 80
        ram: 2048

iiif:
    description: IIIF, image server for resizing/tiling/zooming
    subdomain: iiif
    intdomain: null
    repo: https://github.com/elifesciences/loris
    formula-repo: https://github.com/elifesciences/iiif-formula
    aws:
        ec2:
            ami: ami-92002785 # Ubuntu 14.04, deprecated
        type: t2.medium
        ports:
            - 22
            - 80
            - 443
    aws-alt:
        standalone:
            # for now a copy of standalone1404
            # required by masterless module
            description: isolated from the master-server and uses (deprecated) Ubuntu 14.04 (Trusty)
            ec2:
                ami: ami-92002785 # Ubuntu 14.04, deprecated
                masterless: true
        # for testing new versions
        ci:
            ports:
                - 22
                - 80:
                    cidr-ip: 10.0.0.0/16 # ELB only
            ec2:
                #suppressed: [2]
                overrides:
                    1:
                        ext:
                            type: gp2
                    2:
                        ext:
                            type: gp2
                cluster-size: 4
            ext:
                size: 30 # GB
            elb:
                protocol: 
                    - https
                healthcheck:
                    path: /
        end2end:
            ports:
                - 22
                - 80:
                    cidr-ip: 10.0.0.0/16 # ELB only
            ec2:
                cluster-size: 2
                #suppressed: [1]
            ext:
                size: 30 # GB
            elb:
                protocol: 
                    - https
                healthcheck:
                    path: /
            fastly:
                subdomains:
                    - "{instance}--cdn-iiif"
        # manual tests
        continuumtest:
            ports:
                - 22
                - 80:
                    cidr-ip: 10.0.0.0/16 # ELB only
            ec2:
                cluster-size: 2
            elb:
                protocol: 
                    - https
                healthcheck:
                    path: /
            fastly:
                subdomains:
                    - "{instance}--cdn-iiif"
        prod:
            ports:
                - 22
                - 80:
                    cidr-ip: 10.0.0.0/16 # ELB only
            ec2:
                cluster-size: 3
            ext:
                size: 30 # GB
            elb:
                protocol: 
                    - https
                healthcheck:
                    path: /
            fastly:
                subdomains:
                    - "{instance}--cdn-iiif"
                    - iiif
    vagrant:
        box: ubuntu/trusty64 # Ubuntu 14.04, deprecated
        ports:
            1261: 80

redirects:
    description: redirect various domains to the canonical elifesciences.org
    subdomain: redirects
    intdomain: null
    formula-repo: https://github.com/elifesciences/redirects-formula
    aws:
        ec2:
            ami: ami-92002785 # Ubuntu 14.04, deprecated
        type: t2.nano
        ports:
            - 22
            - 80
            - 443
    aws-alt:
        standalone:
            # for now a copy of standalone1404
            # required by masterless module
            description: isolated from the master-server and uses (deprecated) Ubuntu 14.04 (Trusty)
            ec2:
                ami: ami-92002785 # Ubuntu 14.04, deprecated
                masterless: true
        prod:
            cloudfront:
                certificate_id: ASCAI7S7LHYV6LTSUGBNM
                subdomains:
                    - elifesciences.net
                    - e-lifesciences.org
                    - e-lifesciences.net
                    - elifejournal.net
                    - e-lifejournal.org
                    - e-lifejournal.com
                    - e-lifejournal.net
                    - elifejournal.org
                headers:
                    - Host

    vagrant:
        box: ubuntu/trusty64 # Ubuntu 14.04, deprecated
        ports:
            1262: 80

profiles:
    subdomain: profiles
    repo: https://github.com/elifesciences/profiles
    formula-repo: https://github.com/elifesciences/profiles-formula
    aws:
        ports:
            - 22
            - 80
            - 443
    aws-alt:
        end2end:
            rds:
                engine: postgres
                storage: 5 # GB
                backup-retention: 2 # days
            ports:
                - 22
                - 80
                - 443
                - 8081 # orcid-dummy http
                - 8082 # orcid-dummy https
        prod:
            rds:
                engine: postgres
                storage: 5 # GB
                multi-az: true
    vagrant:
        ram: 1024
        ports:
            1265: 80

annotations:
    description: microservice that gives access to eLife annotations on Hypothes.is
    domain: false
    subdomain: annotations
    repo: https://github.com/elifesciences/annotations
    formula-repo: https://github.com/elifesciences/annotations-formula
    aws:
        type: t2.small
        ports:
            - 22
            - 80:
                cidr-ip: 10.0.0.0/16 # internal access only
        sqs:
            annotations--{instance}:
                subscriptions:
                    - bus-profiles--{instance}
    aws-alt:
        prod:
            s3:
                "{instance}-elife-annotations-hypothesis-emails":
                    # bucket policy http://docs.aws.amazon.com/ses/latest/DeveloperGuide/receiving-email-permissions.html#receiving-email-permissions-s3 has been added
    vagrant:
        ram: 1024
        ports:
            1248: 80

evanthia-simpler-component:
    subdomain: evanthia-simpler-component
    repo: https://github.com/code56/nodeServerSimplerFig
    formula-repo: https://github.com/code56/simpler-component-formula
    aws:
        ec2:
            ami: ami-92002785 # Ubuntu 14.04, deprecated
        type: t2.small
        ports:
            - 22
    vagrant:
        box: ubuntu/trusty64 # Ubuntu 14.04, deprecated
        ram: 2048
        ports:
            1340: 80

crm:
    subdomain: crm # crm.elifesciences.org
    repo: https://github.com/elifesciences/drupal-civi
    formula-repo: git@github.com:elifesciences/crm-formula
    aws:
        ec2:
            ami: ami-92002785 # Ubuntu 14.04, deprecated
        type: t2.medium
        ports:
            22: 22
            80: 80
            443: 443

    aws-alt:
        standalone:
            # for now a copy of standalone1404
            # required by masterless module
            description: isolated from the master-server and uses (deprecated) Ubuntu 14.04 (Trusty)
            ec2:
                ami: ami-92002785 # Ubuntu 14.04, deprecated
                masterless: true
            rds:
                backup-retention: 2 # days
                engine: MySQL
                version: '5.5'
                storage: 30 # GB
                type: db.t2.medium
                params:
                    log_bin_trust_function_creators: 1
                deletion-policy: Delete
        ci:
            rds:
                backup-retention: 2 # days
                engine: MySQL
                version: '5.5'
                storage: 30 # GB
                type: db.t2.medium
                params:
                    log_bin_trust_function_creators: 1
                deletion-policy: Delete

        end2end:
            rds:
                engine: MySQL
                version: '5.5'
                storage: 30 # GB
                type: db.t2.medium
                params:
                    log_bin_trust_function_creators: 1

        prod:
            rds:
                engine: MySQL
                version: '5.5'
                storage: 30 # GB
                type: db.t2.medium
                params:
                    log_bin_trust_function_creators: 1

    vagrant:
        box: ubuntu/trusty64 # Ubuntu 14.04, deprecated
        ram: 2048
        ports:
            1237: 80

elife-xpub:
    subdomain: xpub
    repo: https://github.com/elifesciences/elife-xpub
    formula-repo: git@github.com:elifesciences/elife-xpub-formula
    aws:
        type: t2.medium
        ports:
            - 22
            - 443
            - 80
        ext:
            # external hdd
            size: 20 # GB
            device: /dev/sdh
            type: gp2
    aws-alt: {}
    vagrant:
        ram: 2048
        ports:
            1201: 80

elife-ink:
    subdomain: ink
    repo: git@github.com:elifesciences/elife-ink
    formula-repo: git@github.com:elifesciences/elife-ink-formula
    aws:
        type: t2.medium
        ports:
            - 22
            - 443 # ink
            - 3000 # ink
            - 4567 # slanger
            - 4569 # slanger nginx https
            - 8080 # slanger api
            - 8082 # slanger api nginx https
    aws-alt: {}
    vagrant:
        ram: 4096
        ports:
            1223: 80


task-adept:
    description: production data dumps from TaskAdept
    default-branch: null
    domain: null
    intdomain: null
    aws:
        ec2: false
        s3:
            "{instance}-elife-task-adept":

exeter-adapter:
    description: Exeter history API integration
    domain: false
    intdomain: False
    aws:
        ec2: false
        sqs:
            exeter-adapter--{instance}: {}
    aws-alt:
        fresh:
            ec2: false
        1604:
            ec2: false
        1404:
            ec2: false
        standalone1604:
            ec2: false
        standalone1404:
            ec2: false
        standalone:
            ec2: false
        continuumtest:
            sqs:
                exeter-adapter--{instance}:
                    subscriptions:
                        - elife-bot-event-property--continuumtest
        prod:
            sqs:
                exeter-adapter--{instance}:
                    subscriptions:
                        - elife-bot-event-property--prod
<|MERGE_RESOLUTION|>--- conflicted
+++ resolved
@@ -370,11 +370,7 @@
                 gcslogging:
                     bucket: end2end-elife-fastly
                     path: api-gateway--test/
-<<<<<<< HEAD
-                    period: 900
-=======
                     period: 600
->>>>>>> ad67c234
                 healthcheck:
                     path: /ping-fastly
                     check-interval: 30000
