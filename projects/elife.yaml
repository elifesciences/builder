--- conflicted
+++ resolved
@@ -2101,26 +2101,4 @@
         cpus: 2
         ram: 2048
         ports:
-<<<<<<< HEAD
-            1222: 80
-=======
-            1222: 80
-
-
-# deprecated, remove once all nifi-demo instances are destroyed
-nifi-demo:
-    formula-repo: https://github.com/elifesciences/nifi-demo-formula
-    subdomain: nifidemo
-    aws:
-        ec2:
-            ami: ami-1d4e7a66
-            masterless: True
-        ports:
-            - 22
-            - 443
-    vagrant:
-        cpus: 2
-        ram: 2048
-        ports:
-            1222: 8080
->>>>>>> 170a61f0
+            1222: 80