--- conflicted
+++ resolved
@@ -416,11 +416,6 @@
     subdomain: gateway # "gateway.elifesciences.org"
     formula-repo: https://github.com/elifesciences/api-gateway-formula
     aws:
-<<<<<<< HEAD
-=======
-        ec2:
-            ami: ami-0e1292c981acbe199 # GENERATED created from basebox--1604, us-east-1
->>>>>>> c00a4e73
         ports:
             - 22
             # only internal traffic has access to port 80 and http
