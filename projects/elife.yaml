defaults:
    description: defaults for all projects in this file
    salt: '3003' # the version of salt these project use
    # use false with a subdomain to assign internal addresses only
    domain: elifesciences.org
    # addressing within VPC
    intdomain: elife.internal
    # 'lax', 'metrics', 'gateway', etc
    subdomain: null
    # projects with an explicit `repo` attribute support branch deployments with
    # ./bldr deploy
    repo: null
    # repository containing build instructions for this project
    formula-repo: null
    # repo containing project pillar data (credentials typically)
    # only the master-server will have a copy of this and only the master-server
    # will need permissions to clone it
    private-repo: git@github.com:elifesciences/builder-private
    configuration-repo: git@github.com:elifesciences/builder-configuration
    # default branch to use when creating new instances
    default-branch: master
    # in some cases we have formulas requiring the states of other formulas
    formula-dependencies:
        - https://github.com/elifesciences/builder-base-formula
    aws:
        account-id: 512686554592
        # can this configuration be reused or is it unique? 
        # typically it can be reused, but some configurations embed values that are unique to a named instance.
        # for example: the 'prod' configuration for 'journal' is unique to `journal--prod` and cannot be reused.
        unique: false
        # TODO: this field will become a dictionary of all EC2-related configuration
        ec2:
            # root partition properties, left undefined, results in a ~7.7GiB EBS root volume
            #root:
            #    size:
            #    type: gpt|ebs
            # how many EC2 instance per stack instance
            cluster-size: 1
            # turn on T2 `unlimited` if necessary
            cpu-credits: standard
            # whether the first EC2 node should get an external DNS entry such as env--project--1.elifesciences.org
            # only makes sense if cluster-size > 1
            dns-external-primary: false
            # whether the EC2 nodes should get a per-node internal DNS entry such as env--project--1.elife.internal
            # only makes sense if cluster-size > 1
            dns-internal: false
            # override 'ext' (only supported key)
            # for some EC2 instances
            overrides: {}
            # destroy some EC2 instances in the cluster for future re-creation
            suppressed: []
            # find more here: http://cloud-images.ubuntu.com/releases/
            # Ubuntu 18.04
            ami: ami-0a87df60fcef35956 # GENERATED created from basebox--1804
                                       # us-east-1, build date 20180814, hvm:ebs-ssd, AMI built on 20180828
            # use a master server or go ronin?
            masterless: false
            # optional: pin a master server for all new instances of a project
            master_ip: 10.0.2.135
            # optional: specify `ports` to be opened
            security-group: {}
        region: us-east-1
        vpc-id: vpc-78a2071d  # vpc-id + subnet-id are peculiar to AWS account + region
        subnet-id: subnet-1d4eb46a # elife-public-subnet, us-east-1d
        subnet-cidr: '10.0.2.0/24'
        availability-zone: us-east-1d
        ## additional value in case of capacity problems: elife-public-subnet-3, us-east-1a
        # subnet-id: subnet-2116727b
        # subnet-cidr: '10.0.10.0/24'
        # necessary for multiple-node EC2 and for ELB
        redundant-subnet-id: subnet-7a31dd46 # elife-public-subnet-2, us-east-1e
        redundant-subnet-cidr: '10.0.3.0/24'
        redundant-availability-zone: us-east-1e
        # TODO: this will be moved inside aws.ec2
        type: t2.small  # ~ $20/mo
        # TODO: move inside aws.ec2
        # ports: {} # no open ports
        # ports:
        #    - 22 # open ssh to world
        #    - 4506: # open 4506 to VPC ip range only
        #        cidr-ip: 10.0.0.0/16
        rds:
            multi-az: false
            engine: postgres # or 'MySQL'
            # ensure this matches the version of Postgres you install on server!
            # version: '9.4' # EOL Feb 2020
            version: '11.1' # EOL Nov 2023
            allow-major-version-upgrade: False # do not alter unless you're doing a major version upgrade
            type: db.t2.small
            storage: 5 # GB
            # Standard for backward compatibility
            # https://docs.aws.amazon.com/AmazonRDS/latest/APIReference/API_CreateDBInstance.html
            storage-type: gp2 # standard|gp2|io1
            backup-retention: 28 # days
            # if rds.params are specified, a custom db parameter group is created
            params: []
            encryption: false
            # two subnets are required in two different availability zones
            # http://docs.aws.amazon.com/AWSCloudFormation/latest/UserGuide/aws-resource-rds-dbsubnet-group.html
            subnets:
                # two are required
                # NOTE! the 'dbsubnet-' prefix is important to *builder*
                # it tells us which subnets we can provision RDS within
                - subnet-8eea67d7 # elife-dbsubnet-1
                - subnet-dbc471f0 # elife-dbsubnet-2
            # https://docs.aws.amazon.com/AWSCloudFormation/latest/UserGuide/aws-attribute-deletionpolicy.html
            deletion-policy: Snapshot # 'Delete', 'Retain' 'Snapshot'
        # TODO: move inside aws.ec2
        ext:
            # EBS 'external' volume
            # https://docs.aws.amazon.com/AWSEC2/latest/UserGuide/EBSVolumeTypes.html
            type: gp2 # standard|gp2|io1|sc1
            size: 10 # GB
            device: /dev/sdh
        elb:
            # elb defaults only used if an 'elb' section present in project
            stickiness: false
            protocol: http
            additional_listeners: {}
            idle_timeout: 60
            # maintained through `aws iam upload-server-certificate`
            certificate: arn:aws:iam::512686554592:server-certificate/cloudfront/wildcard.elifesciences.org/2021-02-11.wildcard.elifesciences.org
            healthcheck:
                protocol: http
                port: 80
                path: /ping
                timeout: 4
                interval: 5
                unhealthy_threshold: 2
                healthy_threshold: 2
        sqs: []
        sns: []
        # e.g.
        # s3:
        #    bucket-name-{instance}:
        #       sqs-notifications: # not implemented
        #           queue-name:
        #               prefix: 'elife-'
        #               suffix: '.xml'
        #       deletion-policy: delete|retain
        #       encryption: false
        s3: []
        eks:
            # eks defaults only used if a 'eks' section present in project
            #https://docs.aws.amazon.com/eks/latest/userguide/platform-versions.html
            version: '1.17'
            # two subnets in two different availability zones, both used in master nodes and in worker nodes
            subnet-id: subnet-0c60bc3cb24a2816b
            redundant-subnet-id: subnet-009a04cbefc8e3661
            worker:
                type: t2.small
                # autoscaling group will never have fewer than these EC2 nodes
                min-size: 1
                # autoscaling group will never have more than these EC2 nodes
                max-size: 3
                # (currently fixed) number of EC2 nodes
                desired-capacity: 1
            helm: false
            external-dns: false
                # Route53 hosted zone to create subdomains on
                #domain-filter: elifesciences.org
            efs: false
        cloudfront:
            # cloudfront defaults only used if a 'cloudfront' section present in project
            subdomains: []
            subdomains-without-dns: []
            domains: []
            origins: {}
            # maintained through `aws iam upload-server-certificate`
            # arn:aws:iam::512686554592:server-certificate/cloudfront/wildcard.elifesciences.org/2021-02-11.wildcard.elifesciences.org
            certificate_id: ASCAXOXT77XQNRYWRB7BT
            cookies: []
            compress: true
            headers: []
            errors: null
            default-ttl: 0 # seconds
            logging: false
        fastly:
            # fastly defaults only used if a 'fastly' section present in project
            subdomains: []
            subdomains-without-dns: []
            default-ttl: 3600 # Fastly default, in seconds
            shield: true
            dns:
                cname: u2.shared.global.fastly.net
                a:
                    - 151.101.2.217
                    - 151.101.66.217
                    - 151.101.130.217
                    - 151.101.194.217
            gcslogging: false
            # gcslogging:
            #   bucket: 
            #   path: 
            #   period: 
            bigquerylogging: false
            # bigquerylogging:
            #   project:
            #   dataset: 
            #   table:
            healthcheck: false
            errors: false
            ip-blacklist: false
            vcl-templates: {}
            vcl:
                - "original-host"
            surrogate-keys: {}
            # if no backend specified then a Fastly 'shield' is used.
            # the Fastly shield PoP to use is mapped to the 'aws.region' value.
            #backends:
            #    # first is default
            #    default:
            #        hostname: some-bucket.s3.amazonaws.com
            #    articles:
            #        hostname: "{instance}-some-bucket.s3.amazonaws.com"
            #        condition: req.url ~ "^/some-prefix/"
        subdomains: []
        elasticache:
            # elasticache defaults only used if an `rds` section present in project
            type: cache.t2.small # 1.55 GB of memory, ~$25/mo
            engine: redis
            az: "us-east-1d" # alternative: us-east-1e to match EC2 instances
            subnets:
                - subnet-20275c68 # elife-cache-subnet-1
                - subnet-c4033af8 # elife-cache-subnet-2
            version: "2.8.24" # closest to builder-base-formula redis.sls
            configuration:
                maxmemory-policy: volatile-lru
            clusters: 1
        vault:
            address: https://master-server.elifesciences.org:8200
        docdb:
            # one primary, one replica
            cluster-size: 2
            backup-retention-period: null # days, null for 'no backups'
            # if true, cluster will require this value changed to 'true' to be deleted.
            deletion-protection: False
            # https://aws.amazon.com/documentdb/pricing/
            # "DocumentDB 4.0 supports r5 and t3.medium instance types"
            type: db.t3.medium
            engine-version: 4.0.0
            subnets:
                - subnet-0590f9e8ead4bbd9a # elife-docdb-subnet-1
                - subnet-02dc8ba012ee359ae # elife-docdb-subnet-2
    aws-alt:

        # note! all aws-alt configurations below will be inherited by *all* projects.
        # note! only use lowercase and hyphens for alt-config names.

        fresh:
            description: uses a public Ubuntu AMI instead of an elife generated basebox.
            ec2:
                # should be the same as basebox '18.04' and 'standalone18.04' aws-alt configurations
                ami: ami-0b425589c7bb7663d # bionic, build 20180814, hvm:ebs-ssd

        snsalt:
            description: uses the next version of Salt to test formula for problems upgrading. OS agnostic.
            ec2:
                salt: '3003'
                masterless: True

        1804:
            description: Ubuntu 18.04 (Bionic)
            # todo: explicitly specify an 18.04 ami when 18.04 is no longer the default (2023?)
            ec2: {} # means 'use defaults'. don't use 'true'.
         # 18.04, deprecated, use s1804
        standalone1804:
            description: isolated from the master-server and uses Ubuntu 18.04 (Bionic)
            ec2:
                ami: ami-0a87df60fcef35956 # GENERATED created from basebox--1804
                                           # us-east-1, build date 20180814, hvm:ebs-ssd, AMI built on 20180828
                masterless: true
        s1804:
            description: alias for standalone1804
            ec2:
                ami: ami-0a87df60fcef35956 # GENERATED created from basebox--1804
                                           # us-east-1, build date 20180814, hvm:ebs-ssd, AMI built on 20180828
                masterless: true
        # 18.04, same as default
        standalone:
            description: isolated from the master-server and uses same AMI as default configuration
            ec2:
                masterless: true
    gcp:
        bigquery: false
    vagrant:
        # why 'bento' provider and not 'ubuntu'? https://bugs.launchpad.net/cloud-images/+bug/1569237
        box: bento/ubuntu-18.04
        ip: 192.168.33.44
        ram: 2048
        cpus: 2
        cpucap: 100 # percent (vagrant default)
        # port mapping from host => guest
        #ports:
        #    1239: 80
        #    1240: 8001

builder:
    formula-repo: https://github.com/elifesciences/builder-formula
    vagrant: {}

basebox:
    formula-repo: https://github.com/elifesciences/basebox-formula
    aws:
        ports:
            - 22
    aws-alt:
        # overrides to default aws-alt configurations to use non-basebox AMIs
        1804:
            ec2:
                # should match aws-alt 'fresh'
                ami: ami-0b425589c7bb7663d # bionic, build 20180814, hvm:ebs-ssd

        # overrides to default aws-alt configurations to use non-basebox AMIs *and* run isolated from master-server

        # 18.04
        standalone1804:
            description: isolated from the master-server and uses Ubuntu 18.04 (Bionic)
            ec2:
                # should match aws-alt 'fresh'
                ami: ami-0b425589c7bb7663d # bionic, build 20180814, hvm:ebs-ssd
    vagrant: {}

heavybox:
    description: builds as many of the builder-base-formula states as possible
    formula-repo: https://github.com/elifesciences/heavybox-formula
    aws:
        ports:
            - 22
        ext:
            size: 10 # GB
            type: standard
    aws-alt: {}
    vagrant: {}

master-server:
    subdomain: master-server
    # formula-repo for the 'master-server' project should contain the
    # confidential pillar data, master config and state top file.
    # see: https://github.com/elifesciences/builder-private
    formula-repo: https://github.com/elifesciences/master-server-formula
    aws:
        ports:
            - 22
            - 4506: # salt publish port
                # CIDR of subnet this master will server
                cidr-ip: 10.0.0.0/16 # access via VPC ip range only
            - 4505: # salt return port
                cidr-ip: 10.0.0.0/16
            - 8080 # chemist, Github webhooks for formulas
            - 8200 # Vault, secrets management
    aws-alt:
        '2018-04-09-2':
            # unique because: 'subdomains' contains static values.
            unique: true
            subdomains:
                - master-server
    vagrant:
        ports:
            8200: 8200 # Vault GUI

lax:
    description: article-json store
    subdomain: lax # lax.elifesciences.org
    repo: https://github.com/elifesciences/lax.git
    formula-repo: https://github.com/elifesciences/lax-formula
    aws:
        ports:
            - 22
            - 443
            - 80:
                cidr-ip: 10.0.0.0/16 # internal access only
            - 8001 # bot-lax api
        sqs:
            bot-lax-{instance}-inc: {}
            bot-lax-{instance}-out: {}
    aws-alt:
        ci:
            ec2:
                cpu-credits: unlimited
        end2end:
            description: production-like
            ec2:
                cluster-size: 2
            rds:
                storage: 5
                storage-type: Standard
                backup-retention: 2 # days
            ext:
                size: 10 # GB
                type: standard
            elb:
                protocol:
                    - https
                additional_listeners:
                    bot_lax_adaptor:
                        protocol: https
                        port: 8001
                healthcheck:
                    path: /api/v2/ping
        prod:
            description: RDS backed
            ec2:
                cluster-size: 3
            rds:
                storage: 5
                storage-type: Standard
                multi-az: true
            ext:
                size: 10 # GB
                type: standard
            elb:
                protocol:
                    - https
                additional_listeners:
                    bot_lax_adaptor:
                        protocol: https
                        port: 8001
                healthcheck:
                    path: /api/v2/ping
    vagrant:
        ports:
            1239: 80
            1240: 8001

api-gateway:
    subdomain: gateway # "gateway.elifesciences.org"
    formula-repo: https://github.com/elifesciences/api-gateway-formula
    aws:
        ec2:
            root:
                size: 30 # GB
                type: gp2
        ports:
            - 22
            # only internal traffic has access to port 80 and http
            - 80:
                cidr-ip: 10.0.0.0/16
            # the world must use https
            - 443
            # - 8000: # don't expose this to public. Kong uses this to proxy requests
            # - 8001: # don't ever expose to public. Kong uses this for API admin
        fastly:
            subdomains:
                - "{instance}--cdn-gateway"
            healthcheck:
                path: /ping-fastly
                check-interval: 10000
                timeout: 2000
            vcl:
                - "original-host"
                - "gzip-by-content-type-suffix"
            gcslogging:
                bucket: "{instance}-elife-fastly"
                path: "api-gateway--{instance}/"
                period: 600
            bigquerylogging:
                project: "elife-fastly"
                dataset: "{instance}"
                table: "api_gateway"
    aws-alt:
        standalone:
            fastly: false
        s1804:
            fastly: false
        snsalt:
            fastly: false
        end2end: {}
        continuumtest:
            # unique because: 
            # - 'fastly.bigquerylogging.dataset' is static.
            unique: true
            fastly:
                bigquerylogging:
                    dataset: staging
                gcslogging:
                    bucket: staging-elife-fastly
        prod:
            # unique because: 'fastly.subdomains' contains static values.
            unique: true
            fastly:
                subdomains:
                    - "{instance}--cdn-gateway"
                    - api
    vagrant:
        ports:
            1323: 80

journal:
    subdomain: journal # journal.elifesciences.org
    intdomain: null
    repo: https://github.com/elifesciences/journal
    formula-repo: https://github.com/elifesciences/journal-formula
    formula-dependencies:
        - https://github.com/elifesciences/builder-base-formula
        - https://github.com/elifesciences/api-dummy-formula
    aws:
        ports:
            - 22
            - 443
            - 80:
                cidr-ip: 10.0.0.0/16 # access via VPC ip range only
    aws-alt:
        ci:
            #type: t2.2xlarge
            type: c4.2xlarge
            ports:
                - 22
                - 443
        end2end:
            description: end2end environment for journal. ELB on top of multiple EC2 instances
            ec2:
                cluster-size: 2
            elasticache:
                engine: redis
                clusters: 2
                overrides:
                    2:
                        type: cache.t2.micro
            elb:
                protocol:
                    - https
                    - http
            fastly:
                subdomains:
                    - "{instance}--cdn-journal"
                healthcheck:
                    path: /ping-fastly
                    check-interval: 10000
                    timeout: 2000
                errors:
                    # always prod for simplicity
                    url: https://prod-elife-error-pages.s3.amazonaws.com/
                    codes:
                        404: "404.html"
                        410: "410.html"
                        503: "503.html"
                    fallbacks:
                        4xx: "4xx.html"
                        5xx: "5xx.html"
                ip-blacklist: true # maintained at https://manage.fastly.com/configure/services/1WzbLJKoGqzOF1IrhTNx2M/versions/19/data/acls
                vcl:
                    - "original-host"
                    - "ping-status"
                    - "strip-non-journal-cookies"
                    - "journal-google-scholar"
                    - "journal-google-scholar-vary"
                gcslogging:
                    bucket: "{instance}-elife-fastly"
                    path: "journal--{instance}/"
                    period: 600
                bigquerylogging:
                    project: "elife-fastly"
                    dataset: "{instance}"
                    table: "journal"
        continuumtest:
            # unique because: 'fastly.bigquerylogging.*' values are static.
            unique: true
            elasticache:
                engine: redis
                type: cache.t2.micro
                clusters: 2
            elb:
                protocol:
                    - https
                    - http
            fastly:
                subdomains:
                    - "{instance}--cdn-journal"
                healthcheck:
                    path: /ping-fastly
                    check-interval: 10000
                    timeout: 2000
                errors:
                    # always prod for simplicity
                    url: https://prod-elife-error-pages.s3.amazonaws.com/
                    codes:
                        404: "404.html"
                        410: "410.html"
                        503: "503.html"
                    fallbacks:
                        4xx: "4xx.html"
                        5xx: "5xx.html"
                ip-blacklist: true # maintained at https://manage.fastly.com/configure/services/6fX98C3dDfqypuWzfAh0bN/versions/78/data/acls
                vcl:
                    - "original-host"
                    - "ping-status"
                    - "strip-non-journal-cookies"
                    - "journal-google-scholar"
                    - "journal-google-scholar-vary"
                gcslogging:
                    bucket: staging-elife-fastly
                    path: "journal--{instance}/"
                    period: 600
                bigquerylogging:
                    project: "elife-fastly"
                    dataset: "staging"
                    table: "journal"
        prod:
            description: production environment for journal. An ELB on top of multiple EC2 instances fronted by Fastly.
            # unique because:
            # - 'fastly.subdomains' contains static values.
            # - 'cloudfront.subdomains' contains static values.
            unique: true
            ec2:
                cluster-size: 3
            elasticache:
                engine: redis
                type: cache.t2.medium # 3.22 GB of memory, ~$50/mo
                clusters: 2
                overrides:
                    2:
                        type: cache.t2.micro # 0.56 GB of memory, ~$12/mo
            elb:
                protocol:
                    - https
                    - http
            cloudfront:
                subdomains:
                    - "placeholder2-prod-journal" # only here to avoid rewriting the following values
                    - www
                    - elife
                    - prod
                headers:
                    - Host
                errors:
                    domain: prod-elife-error-pages.s3-website-us-east-1.amazonaws.com
                    pattern: "???.html"
                    codes:
                        # ELB with no active instances
                        503: "/5xx.html"
                    protocol: http
            fastly:
                subdomains:
                    - "{instance}--cdn-journal"
                    - "placeholder-prod-journal" # only here to avoid rewriting the following values
                    - ""
                healthcheck:
                    path: /ping-fastly
                    check-interval: 10000
                    timeout: 2000
                errors:
                    # always prod for simplicity
                    url: https://prod-elife-error-pages.s3.amazonaws.com/
                    codes:
                        404: "404.html"
                        410: "410.html"
                        503: "503.html"
                    fallbacks:
                        4xx: "4xx.html"
                        5xx: "5xx.html"
                ip-blacklist: true # maintained at https://manage.fastly.com/configure/services/7iWUGx8Bl9k3qZvJf0K0hc/versions/34/data/acls
                vcl:
                    - "original-host"
                    - "ping-status"
                    - "strip-non-journal-cookies"
                    - "journal-google-scholar"
                    - "journal-google-scholar-vary"
                gcslogging:
                    bucket: "{instance}-elife-fastly"
                    path: "journal--{instance}/"
                    period: 600
                bigquerylogging:
                    project: "elife-fastly"
                    dataset: "{instance}"
                    table: "journal"
    vagrant:
        ram: 4096
        ports:
            1240: 80

pattern-library:
    subdomain: ui-patterns
    repo: https://github.com/elifesciences/pattern-library
    formula-repo: https://github.com/elifesciences/pattern-library-formula
    aws:
        ports:
            - 22
            - 80
            - 443
    aws-alt:
        ci:
            ec2: false
            s3:
                "{instance}-pattern-library":
                    public: true
        prod:
            # unique because: 'subdomains' contains static values.
            unique: true
            subdomains:
                - ui-patterns
    vagrant:
        ports:
            1340: 80

elife-metrics:
    description: journal-level metrics
    subdomain: metrics # metrics.elifesciences.org
    repo: https://github.com/elifesciences/elife-metrics
    formula-repo: https://github.com/elifesciences/elife-metrics-formula
    aws:
        ports:
            - 22
            - 443
            - 80
            - 5432
    aws-alt:
        end2end:
            description: end2end environment for metrics. RDS backed
            rds:
                backup-retention: 2 # days
                storage-type: Standard
        prod:
            description: production environment for metrics. RDS backed
            ext:
                size: 10 # GB
                type: standard
            rds:
                multi-az: true
                storage: 20
                storage-type: Standard
    vagrant:
        ports:
            1240: 80

elife-bot:
    repo: https://github.com/elifesciences/elife-bot
    formula-repo: https://github.com/elifesciences/elife-bot-formula
    subdomain: bot
    # ip: 54.164.145.166 # bot.elifesciences.org must be available at this IP
    aws:
        type: t2.medium
        ports:
            - 22
            # TODO: close this port to outside the VPC
            - 80
        ext:
            size: 30 # GB
            type: standard
        s3:
            "{instance}-elife-silent-corrections":
            "{instance}-elife-published":
                deletion-policy: retain
                public: true
                cors: true
            "{instance}-elife-bot-sessions":
            "{instance}-elife-bot-digests-input":
            "{instance}-elife-bot-decision-letter-input":
            "{instance}-elife-bot-decision-letter-output":
        sqs:
            # gnott@2021-08: poa-incoming-queue was configured to avoid the rigidly timed PoA packaging process.
            # now the S3 notifications go into the queue, and elife-bot reads the messages at four specific times daily
            "{instance}-poa-incoming-queue":
                # no subscriptions to SNS
                subscriptions: []
            # gnott@2021-08: used for the RDS / ERA article pipeline to trigger depositing to Software Heritage.
            "{instance}-era-incoming-queue":
                # no subscriptions to SNS
                subscriptions: []
        sns:
            # elife-bot-event-property--prod, elife-bot-event-property--end2end, etc.
            - elife-bot-event-property--{instance}
    aws-alt:
        snsalt:
            s3:
                "{instance}-elife-silent-corrections":
                    deletion-policy: delete
                "{instance}-elife-published":
                    deletion-policy: delete
                "{instance}-elife-bot-sessions":
                    deletion-policy: delete
                "{instance}-elife-bot-digests-input":
                    deletion-policy: delete
                "{instance}-elife-bot-decision-letter-input":
                    deletion-policy: delete
                "{instance}-elife-bot-decision-letter-output":
                    deletion-policy: delete
                # commented out because buckets already exist outside of CloudFormation:
                #"{instance}-elife-bot":
                #    deletion-policy: delete
        s1804:
            s3:
                "{instance}-elife-silent-corrections":
                    deletion-policy: delete
                "{instance}-elife-published":
                    deletion-policy: delete
                "{instance}-elife-bot-sessions":
                    deletion-policy: delete
                "{instance}-elife-bot-digests-input":
                    deletion-policy: delete
                "{instance}-elife-bot-decision-letter-input":
                    deletion-policy: delete
                "{instance}-elife-bot-decision-letter-output":
                    deletion-policy: delete
                # commented out because buckets already exist outside of CloudFormation:
                #"{instance}-elife-bot":
                #    deletion-policy: delete
        standalone:
            s3:
                "{instance}-elife-silent-corrections":
                    deletion-policy: delete
                "{instance}-elife-published":
                    deletion-policy: delete
                "{instance}-elife-bot-sessions":
                    deletion-policy: delete
                "{instance}-elife-bot-digests-input":
                    deletion-policy: delete
                "{instance}-elife-bot-decision-letter-input":
                    deletion-policy: delete
                "{instance}-elife-bot-decision-letter-output":
                    deletion-policy: delete
                # commented out because buckets already exist outside of CloudFormation:
                #"{instance}-elife-bot":
                #    deletion-policy: delete
        end2end:
            ports:
                - 22
                - 8020 # exposing FTP contents
                - 8021 # exposing FTP contents, HTTPS
                - 1080 # exposing mailcatcher API
            description: speeding up end2end tests
            s3:
                "{instance}-elife-silent-corrections":
                    sqs-notifications:
                        end2end-incoming-queue: {}
                "{instance}-elife-bot-digests-input":
                    sqs-notifications:
                        end2end-incoming-queue: {}
                "{instance}-elife-bot-decision-letter-input":
                    sqs-notifications:
                        end2end-incoming-queue: {}
                "{instance}-elife-ejp-poa-delivery":
                    sqs-notifications:
                        end2end-poa-incoming-queue: {}
                    deletion-policy: delete
            #    end2end-elife-production-final:
            #        sqs-notifications:
            #            end2end-incoming-queue: {}
            #               #prefix: null
            #               #suffix: null
            #
        continuumtest:
            s3:
                "{instance}-elife-silent-corrections":
                    sqs-notifications:
                        ct-incoming-queue: {}
                "{instance}-elife-bot-digests-input":
                    sqs-notifications:
                        ct-incoming-queue: {}
                "{instance}-elife-bot-decision-letter-input":
                    sqs-notifications:
                        ct-incoming-queue: {}
                "{instance}-elife-bot":
                    deletion-policy: delete
                "{instance}-elife-ejp-poa-delivery":
                    sqs-notifications:
                        continuumtest-poa-incoming-queue: {}
                    deletion-policy: delete
        prod:
            # lsh@2021-06-18: is this still true?
            # don't change type through CloudFormation because the template is too old to be modified successfully
            #type: c5.2xlarge
            s3:
                "{instance}-elife-silent-corrections":
                    sqs-notifications:
                        incoming-queue: {}
                "{instance}-elife-bot-digests-input":
                    sqs-notifications:
                        incoming-queue: {}
                "{instance}-elife-bot-decision-letter-input":
                    sqs-notifications:
                        incoming-queue: {}
                # already existing bucket, do not uncomment
                #"{instance}-elife-ejp-poa-delivery":
                #    sqs-notifications:
                #        prod-poa-incoming-queue: {}
                #    deletion-policy: retain
            sqs:
                "{instance}-elife-accepted-submission-cleaning-s3-events":
                    subscriptions:
                        - elife-accepted-submission-cleaning-s3-events # see the 'accepted-submission-cleaning' project
    vagrant: {}

generic-cdn:
    description: generic CDN for content like PDF, images
    default-branch: null
    intdomain: null
    aws:
        ec2: false
        fastly:
            subdomains:
                - "{instance}-cdn"
            backends:
                # first is default
                default:
                    hostname: elife-cdn.s3.amazonaws.com
                articles:
                    hostname: "{instance}-elife-published.s3.amazonaws.com"
                    condition: req.url ~ "^/articles/"
            default-ttl: 86400 # seconds
            vcl:
                - "original-host"
                - "office-webdav-200"
            surrogate-keys:
                article-versioned-assets:
                    url: "^/articles/([0-9]+)/elife-([a-z-0-9]+)-v([0-9]+)\\.(.+)$"
                    value: "article/\\1 article/\\1v\\3"
                    samples:
                        article-asset:
                            path: /articles/10627/elife-10627-fig1-v1.tif
                            expected: "article/10627 article/10627v1"
                        article-pdf:
                            path: /articles/10627/elife-10627-v1.pdf
                            expected: "article/10627 article/10627v1"
                        article-figures-pdf:
                            path: /articles/00666/elife-00666-figures-v1.pdf
                            expected: "article/00666 article/00666v1"
                        article-figure-supplement:
                            path: /articles/00666/elife-00666-fig2-figsupp1-v1.tif
                            expected: "article/00666 article/00666v1"
                        appendix-figure-supplement:
                            path: /articles/18215/elife-18215-app2-fig1-figsupp2-v2.tif
                            expected: "article/18215 article/18215v2"
                        # legacy, not supported: /articles/10627/elife-10627-fig1-v1-download.jpg
                        # legacy, not supported: /articles/10627/elife-10627-fig1-v1-972w.jpg
                article-unversioned:
                    url: "^/articles/([0-9]+)/elife-([a-z-0-9]+)-(video|media)([0-9]+)\\.(.+)$"
                    value: "article/\\1 article/\\1/videos"
                    samples:
                        article-video:
                            path: /articles/34773/elife-34773-video2.mp4
                            expected: "article/34773 article/34773/videos"
                        article-still:
                            path: /articles/07398/elife-07398-media1.jpg
                            expected: "article/07398 article/07398/videos"
                        article-figure-video:
                            path: /articles/26866/elife-26866-fig3-video1.mp4
                            expected: "article/26866 article/26866/videos"
            bigquerylogging:
                project: "elife-fastly"
                dataset: "{instance}"
                table: "generic_cdn"
    aws-alt:
        # have to specify this because otherwise configuration such as `fresh` inherited from defaults
        # won't see the ec2: false in `aws:` and test_validation.py will fail for all of them.
        fresh:
            ec2: false
        1804:
            ec2: false
        s1804:
            ec2: false
        standalone:
            ec2: false
        end2end:
            # unique because: 
            # - 'fastly.gcslogging.path' is static. log data would be commingled.
            unique: true
            fastly:
                gcslogging:
                    bucket: end2end-elife-fastly
                    path: generic-cdn--end2end/
                    period: 600
        continuumtest:
            # unique because: 
            # - 'fastly.gcslogging.path' is static. log data would be commingled.
            unique: true
            fastly:
                gcslogging:
                    bucket: staging-elife-fastly
                    path: generic-cdn--continuumtest/
                    period: 600
                bigquerylogging:
                    dataset: "staging"
        prod:
            # unique because: 
            # - 'fastly.subdomains' contains static values.
            # - 'fastly.gcslogging.path' is static. log data would be commingled.
            unique: true
            fastly:
                subdomains:
                    - "cdn"
                gcslogging:
                    bucket: prod-elife-fastly
                    path: generic-cdn--prod/
                    period: 600

journal-cms:
    subdomain: journal-cms # journal-cms.elifesciences.org
    repo: https://github.com/elifesciences/journal-cms
    formula-repo: https://github.com/elifesciences/journal-cms-formula
    formula-dependencies:
        - https://github.com/elifesciences/builder-base-formula
        - https://github.com/elifesciences/api-dummy-formula
    aws:
        ports:
            - 22
            - 443
            - 80:
                cidr-ip: 10.0.0.0/16 # access via VPC ip range only
        sqs:
            # journal-cms--prod, journal-cms--end2end, etc.
            journal-cms--{instance}:
                subscriptions:
                    - bus-articles--{instance}
                    - bus-digests--{instance}
                    - bus-metrics--{instance}
    aws-alt:
        ckeditor:
            description: testing environment. backed by RDS
            ext:
                size: 10 # GB
                type: standard
        ci:
            ext:
                size: 5 # GB
                type: standard
        end2end:
            description: production-like environment. backed by RDS
            rds:
                type: db.t2.medium
                engine: MySQL
                version: '5.7'
                storage: 12 # GB
                storage-type: Standard
                backup-retention: 2 # days
            ext:
                size: 30 # GB
                type: standard
        continuumtest:
            description: production-like environment.
            rds:
                type: db.t2.small
                engine: MySQL
                version: '5.7.23'
                storage: 48 # GB
                storage-type: Standard
                backup-retention: 2 # days
            ext:
                size: 60 # GB
                type: standard
        prod:
            description: production environment. backed by RDS
            rds:
                type: db.t2.medium
                engine: MySQL
                version: '5.7.23'
                multi-az: true
                storage: 48 # GB
                storage-type: Standard
            ext:
                size: 60 # GB
                type: standard
    vagrant:
        ports:
            1241: 80


elife-dashboard:
    subdomain: ppp-dash # ppp-dash.elifesciences.org
    repo: https://github.com/elifesciences/elife-dashboard
    formula-repo: https://github.com/elifesciences/elife-dashboard-formula
    default-branch: develop
    aws:
        ports:
            - 22
            - 80 # dashboard
            - 443 # dashboard
            - 8081 # dashboard_2
            - 8082 # dashboard_2
    aws-alt:
        end2end:
            # unique because: 'sqs' contains static values.
            unique: true
            description: production-like environment.
            rds:
                storage: 5
                storage-type: Standard
                backup-retention: 2 # days
            sqs:
                # legacy custom name
                end2end-event-property-incoming-queue:
                    subscriptions:
                        - elife-bot-event-property--end2end
        continuumtest:
            # unique because: 'sqs' contains static values.
            unique: true
            sqs:
                # legacy custom name
                ct-event-property-incoming-queue:
                    subscriptions:
                        - elife-bot-event-property--continuumtest
        prod:
            # unique because: static value in 'sqs'.
            unique: true
            description: production environment. backed by RDS
            rds:
                storage: 5
                storage-type: Standard
                multi-az: true
            sqs:
                # legacy custom name
                event-property-incoming-queue:
                    subscriptions:
                        - elife-bot-event-property--prod
    vagrant:
        ports:
            1324: 80
            8080: 8080 # scheduler (blocked on AWS)

elife-reporting:
    description: an environment for development of 'eLife-Reporting-SQL', integrated with lax.
    formula-repo: https://github.com/elifesciences/elife-reporting-formula
    vagrant:
        ram: 1024
        ports:
            1333: 80

elife-libraries:
    domain: false
    subdomain: libraries
    formula-repo: https://github.com/elifesciences/elife-libraries-formula
    aws:
        ports:
            - 22
        ext:
            size: 30 # GB
    aws-alt:
        ci:
            description: running unit tests
        load:
            description: running load tests
            type: t2.2xlarge
        spectrum:
            description: running end2end tests
            # 2 core, 8 GB of memory
            type: t2.medium
            ext:
                size: 10 # GB
                type: standard
        powerful3:
            description: speeding up bot-lax-adaptor tests even more
            type: c4.8xlarge
    vagrant:
        ram: 1024

containers:
    description: run any Docker-based workload
    domain: false
    intdomain: false
    formula-repo: https://github.com/elifesciences/containers-formula
    aws:
        type: t2.medium # 4GB of RAM
        ports:
            - 22
        ext:
            size: 100 # GB
    aws-alt:
        # AMIs created from here used in
        # https://alfred.elifesciences.org/configure
        # `Cloud` section
        jenkins-plugin-ami:
            ext: false
            ec2:
                root:
                    size: 100 # GB
                    type: gp2
        xlarge:
            type: t2.xlarge # 4 CPUs
            ec2:
                cpu-credits: unlimited
    vagrant:
        ram: 1024

elife-alfred:
    subdomain: alfred
    formula-repo: https://github.com/elifesciences/elife-alfred-formula
    aws:
        type: t2.large
        ports:
            - 22
            - 80
            - 443
            - 10241 # JNLP for jenkins-cli.jar
            - 16022 # Jenkins SSH port
        ext:
            size: 100 # GB
        s3:
            "{instance}-elife-alfred":
                deletion-policy: retain
    aws-alt:
        snsalt:
            s3:
                "{instance}-elife-alfred":
                    deletion-policy: delete
        s1804:
            s3:
                "{instance}-elife-alfred":
                    deletion-policy: delete
        standalone:
            s3:
                "{instance}-elife-alfred":
                    deletion-policy: delete
        prod:
            # unique because: 'subdomains' contains static values.
            unique: true
            subdomains:
                - alfred
                - ci--alfred # backward compatibility
    vagrant:
        ram: 4096
        ports:
            1433: 80

# used in https://alfred.elifesciences.org/configure
# `Cloud` section
elife-alfred-nodes:
    description: supports dynamic creation of EC2 instances from Jenkins
    domain: false
    intdomain: false
    aws:
        ec2:
            cluster-size: 0
            security-group:
                ports:
                    - 22


api-dummy:
    subdomain: api-dummy
    repo: https://github.com/elifesciences/api-dummy
    formula-repo: https://github.com/elifesciences/api-dummy-formula
    aws:
        ports:
            - 22
            - 443
            - 80
    aws-alt:
        demo:
            type: t2.micro
    vagrant:
        ports:
            1242: 80


bus:
    description: see https://github.com/elifesciences/bus
    default-branch: null
    domain: null
    intdomain: null
    aws:
        ec2: false
        sns:
            # bus-articles--prod, bus-articles--end2end, etc.
            - bus-articles--{instance}
            - bus-podcast-episodes--{instance}
            - bus-subjects--{instance}
            - bus-people--{instance}
            - bus-collections--{instance}
            - bus-events--{instance}
            - bus-interviews--{instance}
            - bus-blog-articles--{instance}
            - bus-annual-reports--{instance}
            - bus-covers--{instance}
            - bus-labs-posts--{instance}
            - bus-press-packages--{instance}
            - bus-metrics--{instance}
            - bus-profiles--{instance}
            - bus-digests--{instance}

search:
    domain: false
    subdomain: search
    repo: https://github.com/elifesciences/search
    formula-repo: https://github.com/elifesciences/search-formula
    formula-dependencies:
        - https://github.com/elifesciences/builder-base-formula
        - https://github.com/elifesciences/api-dummy-formula
    aws:
        type: t2.medium
        ec2:
            cpu-credits: unlimited
        ports:
            - 22
            - 80:
                cidr-ip: 10.0.0.0/16 # internal access only
        sqs:
            # search--prod, search--end2end, etc.
            search--{instance}:
                subscriptions:
                    - bus-articles--{instance}
                    - bus-podcast-episodes--{instance}
                    - bus-collections--{instance}
                    - bus-interviews--{instance}
                    - bus-blog-articles--{instance}
                    - bus-labs-posts--{instance}
    aws-alt:
        opendistro:
            ec2:
                masterless: true
            sqs:
                # search--prod, search--end2end, etc.
                search--{instance}:
                    subscriptions:
                        - bus-articles--prod
                        - bus-podcast-episodes--prod
                        - bus-collections--prod
                        - bus-interviews--prod
                        - bus-blog-articles--prod
                        - bus-labs-posts--prod
        end2end:
            ports:
                - 22
                - 80:
                    cidr-ip: 10.0.0.0/16 # ELB only
                - 4730: # Gearman
                    cidr-ip: 10.0.0.0/16 # follower nodes
                - 9200: # ElasticSearch
                    cidr-ip: 10.0.0.0/16 # follower nodes
            ec2:
                cluster-size: 2
                dns-internal: true
            elb:
                protocol:
                    - http
        continuumtest:
            ec2:
                root:
                    size: 15 # GB
        prod:
            ports:
                - 22
                - 80:
                    cidr-ip: 10.0.0.0/16 # ELB only
                - 4730: # Gearman
                    cidr-ip: 10.0.0.0/16 # follower nodes
                - 9200: # ElasticSearch
                    cidr-ip: 10.0.0.0/16 # follower nodes
            ec2:
                root:
                    size: 30 # GB
                cluster-size: 2
                dns-internal: true
            elb:
                protocol:
                    - http
    vagrant:
        ports:
            1244: 80
            1245: 8080
            9920: 9200 # elasticsearch

recommendations:
    domain: false
    subdomain: recommendations
    repo: https://github.com/elifesciences/recommendations
    formula-repo: https://github.com/elifesciences/recommendations-formula
    formula-dependencies:
        - https://github.com/elifesciences/builder-base-formula
        - https://github.com/elifesciences/api-dummy-formula
    aws:
        type: t2.medium # 4 GB of RAM, same as search for now.
        ports:
            - 22
            - 80:
                cidr-ip: 10.0.0.0/16 # internal access only
    aws-alt: {}
    vagrant:
        ports:
            1254: 80

personalised-covers:
    subdomain: personalised-covers
    repo: https://github.com/elifesciences/personalised-covers
    formula-repo: https://github.com/elifesciences/personalised-covers-formula
    formula-dependencies:
        - https://github.com/elifesciences/builder-base-formula
        - https://github.com/elifesciences/api-dummy-formula
    aws:
        ports:
            - 22
            - 80
            - 443
        s3:
            "{instance}-elife-personalised-covers":
                deletion-policy: retain
    aws-alt:
        snsalt:
            s3: false
        standalone:
            s3: false
        ci:
            ec2:
                cpu-credits: unlimited
        prod:
            # unique because: 'subdomains' contains static values.
            unique: true
            subdomains:
                - covers
    vagrant:
        ports:
            1246: 80
            1247: 8080

observer:
    description: article-level reporting
    subdomain: observer # observer.elifesciences.org
    repo: https://github.com/elifesciences/observer
    formula-repo: https://github.com/elifesciences/observer-formula
    aws:
        # ip: 34.201.187.7 # observer--prod, points to observer.elifesciences.org
        type: t2.medium
        ports:
            - 22
            - 80
            - 8001
            - 443
        sqs:
            observer--{instance}:
                subscriptions:
                    - bus-articles--{instance}
                    - bus-press-packages--{instance}
    aws-alt:
        end2end:
            description: production-like environment. RDS backed
            rds:
                storage: 10
                storage-type: Standard
                backup-retention: 2 # days
        prod:
            description: production environment. RDS backed
            rds:
                storage: 10
                storage-type: Standard
                multi-az: true
    vagrant:
        ports:
            1239: 80
            1240: 8001

error-pages:
    description: static deployment of https://github.com/elifesciences/error-pages
    default-branch: null
    domain: null
    intdomain: null
    aws:
        ec2: false
        s3:
            "{instance}-elife-error-pages":
                website-configuration:
                    index-document: index.html
                cors: true

figure-viewer:
    description: static deployment of https://github.com/elifesciences/figure-viewer
    default-branch: null
    domain: null
    intdomain: null
    aws:
        ec2: false
        s3:
            "{instance}-elife-figure-viewer":
                website-configuration:
                    index-document: index.html

iiif:
    description: IIIF, image server for resizing/tiling/zooming
    subdomain: iiif
    intdomain: null
    repo: https://github.com/elifesciences/loris
    formula-repo: https://github.com/elifesciences/iiif-formula
    aws:
        type: t2.medium
        ports:
            - 22
            - 80
            - 443
        fastly:
            subdomains:
                - "{instance}--cdn-iiif"
            gcslogging:
                bucket: "{instance}-elife-fastly"
                path: "iiif--{instance}/"
                period: 600
            bigquerylogging:
                project: "elife-fastly"
                dataset: "{instance}"
                table: "iiif"
            healthcheck:
                path: /ping-fastly
                check-interval: 10000
                timeout: 2000
            surrogate-keys:
                article-id-versioned:
                    url: "^/lax[:/]([0-9]+)(?:/|%252F)elife-(?:[a-z0-9-]+)-v([0-9]+)\\.(?:.+)$"
                    value: "article/\\1 article/\\1v\\2"
                    samples:
                        figure:
                            path: /lax:10627/elife-10627-fig1-v1.tif/full/1500,/0/default.jpg
                            expected: "article/10627 article/10627v1"
                        article-figure-supplement:
                            path: /lax:00666/elife-00666-fig2-figsupp1-v1.tif
                            expected: "article/00666 article/00666v1"
                        appendix-figure-supplement:
                            path: /lax:18215/elife-18215-app2-fig1-figsupp2-v2.tif
                            expected: "article/18215 article/18215v2"
                        encoded-urls:
                            path: /lax/18215%252Felife-18215-app2-fig1-figsupp2-v2.tif
                            expected: "article/18215 article/18215v2"
                article-id-unversioned:
                    url: "^/lax[:/]([0-9]+)(?:/|%252F)elife-(?:[a-z-0-9]+)-(?:video|media)(?:[0-9]+)\\.(?:.+)$"
                    value: "article/\\1 article/\\1/videos"
                    samples:
                        video-still:
                            path: /lax:34773/elife-34773-video2.jpg/full/639,/0/default.jpg
                            expected: "article/34773 article/34773/videos"
                        another-video-still:
                            path: /lax:07398/elife-07398-media1.jpg
                            expected: "article/07398 article/07398/videos"
                        article-figure-video-still:
                            path: /lax:26866/elife-26866-fig3-video1.jpg
                            expected: "article/26866 article/26866/videos"
                        encoded-urls:
                            path: /lax/26866%252Felife-26866-fig3-video1.jpg
                            expected: "article/26866 article/26866/videos"
                digest-id:
                    url: "^/digests/([0-9]+)(?:/|%252F)(?:.+)$"
                    value: "digest/\\1"
                    samples:
                        digest-image-info-json:
                            path: /digests/39984%252Fdigest-39984.jpg/info.json
                            expected: "digest/39984"
                        digest-image-full:
                            path: /digests/39984%252Fdigest-39984.jpg/full/full/0/default.jpg
                            expected: "digest/39984"
                        digest-image-resized:
                            path: /digests/39984%252Fdigest-39984.jpg/full/500,/0/default.jpg
                            expected: "digest/39984"
                        non-encoded-urls:
                            path: /digests/39984/digest-39984.jpg/info.json
                            expected: "digest/39984"
    aws-alt:
        standalone:
            fastly: false
        snsalt:
            fastly: false
        # for testing new versions
        ci:
            ports:
                - 22
                - 80:
                    cidr-ip: 10.0.0.0/16 # ELB only
            ec2:
                overrides:
                    1:
                        ext:
                            type: gp2
                    2:
                        ext:
                            type: gp2
                cluster-size: 4
            ext:
                size: 30 # GB
                type: standard
            elb:
                protocol:
                    - https
                healthcheck:
                    path: /
            fastly: false
        end2end:
            ports:
                - 22
                - 80:
                    cidr-ip: 10.0.0.0/16 # ELB only
            ec2:
                cluster-size: 2
            ext:
                size: 30 # GB
                type: standard
            elb:
                protocol:
                    - https
                healthcheck:
                    path: /
        # manual tests
        continuumtest:
            # unique because: 
            # - 'fastly.bigquerylogging.dataset' is using a static value.
            unique: true
            ports:
                - 22
                - 80:
                    cidr-ip: 10.0.0.0/16 # ELB only
            ec2:
                cluster-size: 2
            elb:
                protocol:
                    - https
                healthcheck:
                    path: /
            fastly:
                bigquerylogging:
                    dataset: "staging"
                gcslogging:
                    bucket: staging-elife-fastly
        prod:
            # unique because: 'fastly.subdomains' contains static values.
            unique: true
            ports:
                - 22
                - 80:
                    cidr-ip: 10.0.0.0/16 # ELB only
            ec2:
                cluster-size: 3
            ext:
                size: 30 # GB
                type: standard
            elb:
                protocol:
                    - https
                healthcheck:
                    path: /
            fastly:
                subdomains:
                    - "{instance}--cdn-iiif"
                    - iiif
    vagrant:
        ports:
            1261: 80

redirects:
    description: redirect various domains to the canonical elifesciences.org
    subdomain: redirects
    intdomain: null
    formula-repo: https://github.com/elifesciences/redirects-formula
    aws:
        type: t2.nano
        ports:
            - 22
            - 80
            - 443
    aws-alt:
        s1804:
            type: t2.small
        prod:
            # unique because: 'cloudfront.subdomains' contains static values.
            unique: true
            cloudfront:
                # arn:aws:iam::512686554592:server-certificate/cloudfront/redirects/2019-06-17.elifesciences.net
                certificate_id: ASCAXOXT77XQCNEIRLCUH
                subdomains:
                    - elifesciences.net
                    - e-lifesciences.org
                    - e-lifesciences.net
                    - elifejournal.net
                    - e-lifejournal.org
                    - e-lifejournal.com
                    - e-lifejournal.net
                    - elifejournal.org
                headers:
                    - Host
    vagrant:
        ram: 512
        ports:
            1262: 80

profiles:
    subdomain: profiles
    repo: https://github.com/elifesciences/profiles
    formula-repo: https://github.com/elifesciences/profiles-formula
    aws:
        ports:
            - 22
            - 80
            - 443
    aws-alt:
        end2end:
            rds:
                engine: postgres
                storage: 5 # GB
                storage-type: Standard
                backup-retention: 2 # days
            ports:
                - 22
                - 80
                - 443
                - 8081 # orcid-dummy http
                - 8082 # orcid-dummy https
        prod:
            rds:
                engine: postgres
                storage: 5 # GB
                storage-type: Standard
                multi-az: true
    vagrant:
        ram: 1024
        ports:
            1265: 80

annotations:
    description: microservice that gives access to eLife annotations on Hypothes.is
    domain: false
    subdomain: annotations
    repo: https://github.com/elifesciences/annotations
    formula-repo: https://github.com/elifesciences/annotations-formula
    aws:
        ports:
            - 22
            - 80:
                cidr-ip: 10.0.0.0/16 # internal access only
        sqs:
            annotations--{instance}:
                subscriptions:
                    - bus-profiles--{instance}
    aws-alt:
        prod:
            s3:
                "{instance}-elife-annotations-hypothesis-emails":
                    # bucket policy has been added:
                    # http://docs.aws.amazon.com/ses/latest/DeveloperGuide/receiving-email-permissions.html#receiving-email-permissions-s3
    vagrant:
        ram: 1024
        ports:
            1248: 80

digests:
    subdomain: digests
    domain: false
    repo: https://github.com/elifesciences/digests
    formula-repo: https://github.com/elifesciences/digests-formula
    aws:
        ports:
            - 22
            - 80:
                cidr-ip: 10.0.0.0/16 # access via VPC ip range only
    aws-alt:
        end2end:
            rds:
                engine: postgres
                type: db.t2.micro
                storage: 5 # GB
                backup-retention: 2 # days
        continuumtest:
            rds:
                engine: postgres
                type: db.t2.micro
                storage: 5 # GB
                backup-retention: 2 # days
        prod:
            rds:
                engine: postgres
                type: db.t2.micro
                storage: 5 # GB
                multi-az: true
    vagrant:
        ram: 1024
        ports:
            1290: 80


elife-libero-reviewer:
    default-branch: null
    domain: null
    intdomain: null
    aws:
        ec2: false
    aws-alt:
        staging:
            rds:
                engine: postgres # or 'MySQL'
                version: '12.3'
                type: db.t2.small
                storage: 5 # GB
                backup-retention: 2 # days
                encryption: arn:aws:kms:us-east-1:512686554592:key/b626157a-1e5b-4bf6-8799-211505efe072
            s3:
                "{instance}-elife-libero-reviewer":
                    encryption: arn:aws:kms:us-east-1:512686554592:key/b6f44e77-46d8-41bb-a2e5-75c0588a2b20
        prod:
            rds:
                multi-az: true
                engine: postgres # or 'MySQL'
                version: '12.3'
                type: db.t2.small
                storage: 5 # GB
                backup-retention: 28 # days
                encryption: arn:aws:kms:us-east-1:512686554592:key/b626157a-1e5b-4bf6-8799-211505efe072
                deletion-policy: Snapshot
            s3:
                "{instance}-elife-libero-reviewer":
                    encryption: arn:aws:kms:us-east-1:512686554592:key/b6f44e77-46d8-41bb-a2e5-75c0588a2b20

elife-libero-editor:
    aws:
        ec2: false
        s3:
            "{instance}-elife-libero-editor": {}
        sqs:
            # Monitor the production process bucket for new deposits from Exeter.
            elife-libero-editor-import--{instance}:
                subscriptions:
                    - elife-production-processes-events
        docdb: {}
    aws-alt: 
        staging:
            # unique because: 'sns' contains static values.
            unique: true
            # This bucket is required by editor but was created manually pre-editor so can't be configured via builder.
            # It should also notify the bus-elife-libero-editor on Put events
            # s3:
            #   "elife-production-processes":
            sns:
                - "elife-production-processes-events"
        prod: 
            s3:
                "{instance}-elife-libero-editor":
                    deletion-policy: delete

task-adept:
    description: production data dumps from TaskAdept
    default-branch: null
    domain: null
    intdomain: null
    aws:
        ec2: false
        s3:
            "{instance}-elife-task-adept":

exeter-kriya:
    description: production data dumps from Exeter
    default-branch: null
    domain: null
    intdomain: null
    aws:
        ec2: false
        s3:
            "{instance}-elife-kriya":

fastly-logs:
    description: Fastly CDN access logs
    domain: false
    intdomain: false
    aws:
        # unique because: 
        # - 'gcp.bigquery.{instance}.project' is static.
        # - 'gcp.bigquery.{instance}.tables' contains static values.
        unique: true
        ec2: false
        gcs:
            "{instance}-elife-fastly":
                project: elife-fastly
    gcp:
        bigquery:
            "{instance}":
                project: elife-fastly
                tables:
                    api_gateway:
                        schema: ./src/buildercore/bigquery/schemas/fastly-logs-201810.json
                    generic_cdn:
                        schema: ./src/buildercore/bigquery/schemas/fastly-logs-201810.json
                    journal:
                        schema: ./src/buildercore/bigquery/schemas/fastly-logs-201810.json
                    iiif:
                        schema: ./src/buildercore/bigquery/schemas/fastly-logs-201810.json
                    reproducible_document_stack:
                        schema: ./src/buildercore/bigquery/schemas/fastly-logs-201810.json
    aws-alt: {}

data-pipeline:
    description: Data consolidation project
    aws:
<<<<<<< HEAD
        # unique because: 'gcp.bigquery.{instance}.project' value is static.
        unique: true
=======
>>>>>>> 5cc53ad5
        ec2: false
        s3:
            "{instance}-elife-data-pipeline":
                 deletion-policy: delete
            "{instance}-elife-data-pipeline-archive":
                 deletion-policy: retain
    gcp:
        bigquery:
            "{instance}": # dataset
                project: elife-data-pipeline

bastion:
    description: intermediate server that gives access to the inside of the VPC
    subdomain: bastion
    formula-repo: https://github.com/elifesciences/bastion-formula
    aws:
        type: t2.nano # 500 MB
        ports:
            - 22
    aws-alt:
        prod:
            # unique because: 'subdomains' contains static values.
            unique: true
            subdomains:
                - bastion
    vagrant:
        ram: 512

reproducible-document-stack:
    description: Reproducible Document Stack example
    repo: https://github.com/elifesciences/rds-example
    aws:
        # unique because: 'fastly.bigquerylogging.table' contains a static value.
        unique: true
        ec2: false
        s3:
            "{instance}-elife-reproducible-document-stack":
                public: true
        fastly:
            backends:
                # first is default
                default:
                    hostname: "{instance}-elife-reproducible-document-stack.s3.amazonaws.com"
            subdomains:
                - "{instance}--cdn-repro"
            default-ttl: 60 # seconds
            # doesn't work and there's no information about why
            # https://community.fastly.com/t/monitoring-health-status-from-fastly-health-checks/516
            #healthcheck:
            #    path: /ping-fastly
            #    check-interval: 10000
            #    timeout: 2000
            errors:
                # always prod for simplicity
                url: https://prod-elife-error-pages.s3.amazonaws.com/
                codes:
                    503: "503.html"
                fallbacks:
                    4xx: "4xx.html"
                    5xx: "5xx.html"
            vcl:
                - "original-host"
                - "ping-status"
            gcslogging:
                bucket: "{instance}-elife-fastly"
                path: "reproducible-document-stack--{instance}/"
                period: 600
            bigquerylogging:
                project: "elife-fastly"
                dataset: "{instance}"
                table: "reproducible_document_stack"
    aws-alt:
        prod:
            # unique because: 
            # - 'fastly.bigquerylogging.table' contains a static value.
            # - 'fastly.subdomains' contains a static value.
            unique: true
            fastly:
                subdomains:
                    - "{instance}--cdn-repro"
                    - repro

kubernetes-aws:
    description: project managing an EKS cluster
    domain: False
    intdomain: False
    aws:
        ec2: false
    aws-alt:
        test:
            eks:
                version: 1.14
                worker:
                    type: t2.xlarge
                    max-size: 2
                    desired-capacity: 2
                helm: true
                external-dns:
                    domain-filter: "elifesciences.org"
                efs: true
        flux-prod:
            ec2: false
            eks:
                worker:
                    type: t2.large
                    max-size: 5
                    desired-capacity: 4
                # since helm: is not installed, this will only add AWS resources
                # but not the ExternalDNS chart release
                external-dns:
                    domain-filter: "elifesciences.org"
        flux-test:
            ec2: false
            eks:
                worker:
                    type: t2.large
                    max-size: 6
                    desired-capacity: 6
                # since helm: is not installed, this will only add AWS resources
                # but not the ExternalDNS chart release
                external-dns:
                    domain-filter: "elifesciences.org"

# lsh@2021-06-18: deprecated. Software Heritage is replacing elifesciences-publications
large-repo-wrangler:
    description: when elifesciences-publications requires a large git repository to be wrangled. adhoc instances only.
    domain: False
    intdomain: False
    formula-repo: https://github.com/elifesciences/large-repo-wrangler-formula
    aws:
        ext:
            size: 20 # GB
            device: /dev/sdh
        ports:
            - 22
    aws-alt:
        quite-large:
            type: t2.large
            ext:
                size: 50
    vagrant: {}

bioprotocol:
    subdomain: bp # {instance}--bp.elifesciences.org
    repo: https://github.com/elifesciences/bioprotocol-service
    formula-repo: https://github.com/elifesciences/bioprotocol-formula
    aws:
        # ip: 52.200.243.108 # required by BP to whitelist our interactions with their API
        ports:
            - 22
            - 80
            - 443
        sqs:
            # single queue that receives messages about updates to articles (internally)
            bioprotocol--{instance}:
                subscriptions:
                    - bus-articles--{instance}
    aws-alt: {}
    vagrant:
        ports:
            1280: 80

accepted-submission-cleaning:
    description: see https://github.com/elifesciences/bus
    default-branch: null
    domain: null
    intdomain: null
    aws:
        # unique because: 'sns' contains static values.
        unique: true
        ec2: false
        s3:
            elife-accepted-submission-cleaning:
                deletion-policy: retain
        sns:
            - elife-accepted-submission-cleaning-s3-events

drift-demo:
    description: do not merge, this exists only to test and fix drift detection
    subdomain: dd # {instance}--dd.elifesciences.org
    aws:
        ports:
            - 22
    aws-alt: {}<|MERGE_RESOLUTION|>--- conflicted
+++ resolved
@@ -1869,11 +1869,6 @@
 data-pipeline:
     description: Data consolidation project
     aws:
-<<<<<<< HEAD
-        # unique because: 'gcp.bigquery.{instance}.project' value is static.
-        unique: true
-=======
->>>>>>> 5cc53ad5
         ec2: false
         s3:
             "{instance}-elife-data-pipeline":
@@ -2049,12 +2044,4 @@
             elife-accepted-submission-cleaning:
                 deletion-policy: retain
         sns:
-            - elife-accepted-submission-cleaning-s3-events
-
-drift-demo:
-    description: do not merge, this exists only to test and fix drift detection
-    subdomain: dd # {instance}--dd.elifesciences.org
-    aws:
-        ports:
-            - 22
-    aws-alt: {}+            - elife-accepted-submission-cleaning-s3-events