--- conflicted
+++ resolved
@@ -2057,16 +2057,12 @@
                     767_datascience_person_roles:
                         schema: ./projects/data-pipeline/bigquery/schemas/767_datascience_person_roles.json
                     779_datascience_reviewer_info_all:
-<<<<<<< HEAD
                         schema: ./projects/data-pipeline/bigquery/schemas/779_datascience_reviewer_info_all.json
                     # these are private
-=======
-                        schema: https://raw.githubusercontent.com/elifesciences/data-pipeline-ejp-csv-deposit/master/schemas/779_datascience_reviewer_info_all.json
                     795_datascience_person_merge_info_all:
                         schema: https://raw.githubusercontent.com/elifesciences/data-pipeline-ejp-csv-deposit/master/schemas/795_datascience_person_merge_info_all.json
                     extract_history:
                         schema: https://raw.githubusercontent.com/elifesciences/data-pipeline-ejp-to-json-converter/develop/schemas/extract_history.bqschema.json
->>>>>>> d970b391
                     manuscript:
                         schema: https://raw.githubusercontent.com/elifesciences/data-pipeline-ejp-to-json-converter/develop/schemas/manuscript.bqschema.json
                     manuscript_full:
