--- conflicted
+++ resolved
@@ -2105,12 +2105,8 @@
                 project: elife-fastly
                 tables:
                     iiif:
-<<<<<<< HEAD
                         schema: ./src/buildercore/bigquery/schemas/fastly-logs-201809.json
     aws-alt: {}
-=======
-                        schema: fastly-logs-201809
->>>>>>> 1fa90f0c
 
 data-pipeline:
     description: Data consolidation project
