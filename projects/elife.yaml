defaults:
    description: defaults for all projects in this file
    salt: '3000.3' # the version of salt these project use
    # use false with a subdomain to assign internal addresses only
    domain: elifesciences.org
    # addressing within VPC
    intdomain: elife.internal
    # 'lax', 'metrics', 'gateway', etc
    subdomain: null
    # projects with an explicit `repo` attribute support branch deployments with
    # ./bldr deploy
    repo: null
    # repository containing build instructions for this project
    formula-repo: null
    # repo containing project pillar data (credentials typically)
    # only the master-server will have a copy of this and only the master-server
    # will need permissions to clone it
    private-repo: git@github.com:elifesciences/builder-private
    configuration-repo: git@github.com:elifesciences/builder-configuration
    # default branch to use when creating new instances
    default-branch: master
    # in some cases we have formulas requiring the states of other formulas
    formula-dependencies:
        - https://github.com/elifesciences/builder-base-formula
    aws:
        account-id: 512686554592
        # TODO: this field will become a dictionary of all EC2-related configuration
        ec2:
            # root partition properties, left undefined, results in a ~7.7GiB EBS root volume
            #root:
            #    size:
            #    type: gpt|ebs
            # how many EC2 instance per stack instance
            cluster-size: 1
            # turn on T2 `unlimited` if necessary
            cpu-credits: standard
            # whether the first EC2 node should get an external DNS entry such as env--project--1.elifesciences.org
            # only makes sense if cluster-size > 1
            dns-external-primary: false
            # whether the EC2 nodes should get a per-node internal DNS entry such as env--project--1.elife.internal
            # only makes sense if cluster-size > 1
            dns-internal: false
            # override 'ext' (only supported key)
            # for some EC2 instances
            overrides: {}
            # destroy some EC2 instances in the cluster for future re-creation
            suppressed: []
            # find more here: http://cloud-images.ubuntu.com/releases/
            # Ubuntu 18.04
            ami: ami-05cd5c2e6f900ee6a # GENERATED created from basebox--1804
                                       # us-east-1, build date 20180814, hvm:ebs-ssd, AMI built on 20180828
            # use a master server or go ronin?
            masterless: false
            # optional: pin a master server for all new instances of a project
            master_ip: 10.0.2.135
            # optional: specify `ports` to be opened
            security-group: {}
        region: us-east-1
        vpc-id: vpc-78a2071d  # vpc-id + subnet-id are peculiar to AWS account + region
        subnet-id: subnet-1d4eb46a # elife-public-subnet, us-east-1d
        subnet-cidr: '10.0.2.0/24'
        availability-zone: us-east-1d
        ## additional value in case of capacity problems: elife-public-subnet-3, us-east-1a
        # subnet-id: subnet-2116727b
        # subnet-cidr: '10.0.10.0/24'
        # necessary for multiple-node EC2 and for ELB
        redundant-subnet-id: subnet-7a31dd46 # elife-public-subnet-2, us-east-1e
        redundant-subnet-cidr: '10.0.3.0/24'
        redundant-availability-zone: us-east-1e
        # TODO: this will be moved inside aws.ec2
        type: t2.small  # ~ $20/mo
        # TODO: this will be moved inside aws.ec2
        # ports: {}
        rds:
            multi-az: false
            engine: postgres # or 'MySQL'
            # ensure this matches the version of Postgres you install on server!
            # version: '9.4' # EOL Feb 2020
            version: '11.1' # EOL Nov 2023
            allow-major-version-upgrade: False # do not alter unless you're doing a major version upgrade
            type: db.t2.small
            storage: 5 # GB
            # Standard for backward compatibility
            # https://docs.aws.amazon.com/AmazonRDS/latest/APIReference/API_CreateDBInstance.html
            storage-type: gp2 # standard|gp2|io1
            backup-retention: 28 # days
            # if rds.params are specified, a custom db parameter group is created
            params: []
            encryption: false
            # two subnets are required in two different availability zones
            # http://docs.aws.amazon.com/AWSCloudFormation/latest/UserGuide/aws-resource-rds-dbsubnet-group.html
            subnets:
                # two are required
                # NOTE! the 'dbsubnet-' prefix is important to *builder*
                # it tells us which subnets we can provision RDS within
                - subnet-8eea67d7 # elife-dbsubnet-1
                - subnet-dbc471f0 # elife-dbsubnet-2
            # https://docs.aws.amazon.com/AWSCloudFormation/latest/UserGuide/aws-attribute-deletionpolicy.html
            deletion-policy: Snapshot # 'Delete', 'Retain' 'Snapshot'
        # TODO: move inside aws.ec2
        ext:
            # EBS 'external' volume
            # https://docs.aws.amazon.com/AWSEC2/latest/UserGuide/EBSVolumeTypes.html
            type: gp2 # standard|gp2|io1|sc1
            size: 10 # GB
            device: /dev/sdh
        elb:
            # elb defaults only used if an 'elb' section present in project
            stickiness: false
            protocol: http
            additional_listeners: {}
            idle_timeout: 60
            # maintained through `aws iam upload-server-certificate`
            certificate: arn:aws:iam::512686554592:server-certificate/cloudfront/wildcard.elifesciences.org/2021-02-11.wildcard.elifesciences.org
            healthcheck:
                protocol: http
                port: 80
                path: /ping
                timeout: 4
                interval: 5
                unhealthy_threshold: 2
                healthy_threshold: 2
        sqs: []
        sns: []
        # e.g.
        # s3:
        #    bucket-name-{instance}:
        #       sqs-notifications: # not implemented
        #           queue-name:
        #               prefix: 'elife-'
        #               suffix: '.xml'
        #       deletion-policy: delete|retain
        #       encryption: false
        s3: []
        eks:
            # eks defaults only used if a 'eks' section present in project
            #https://docs.aws.amazon.com/eks/latest/userguide/platform-versions.html
            version: '1.17'
            # two subnets in two different availability zones, both used in master nodes and in worker nodes
            subnet-id: subnet-0c60bc3cb24a2816b
            redundant-subnet-id: subnet-009a04cbefc8e3661
            worker:
                type: t2.small
                # autoscaling group will never have fewer than these EC2 nodes
                min-size: 1
                # autoscaling group will never have more than these EC2 nodes
                max-size: 3
                # (currently fixed) number of EC2 nodes
                desired-capacity: 1
            helm: false
            external-dns: false
                # Route53 hosted zone to create subdomains on
                #domain-filter: elifesciences.org
            efs: false
        cloudfront:
            # cloudfront defaults only used if a 'cloudfront' section present in project
            subdomains: []
            subdomains-without-dns: []
            domains: []
            origins: {}
            # maintained through `aws iam upload-server-certificate`
            # arn:aws:iam::512686554592:server-certificate/cloudfront/wildcard.elifesciences.org/2021-02-11.wildcard.elifesciences.org
            certificate_id: ASCAXOXT77XQNRYWRB7BT
            cookies: []
            compress: true
            headers: []
            errors: null
            default-ttl: 0 # seconds
            logging: false
        fastly:
            # fastly defaults only used if a 'fastly' section present in project
            subdomains: []
            subdomains-without-dns: []
            default-ttl: 3600 # Fastly default, in seconds
            shield: true
            dns:
                cname: u2.shared.global.fastly.net
                a:
                    - 151.101.2.217
                    - 151.101.66.217
                    - 151.101.130.217
                    - 151.101.194.217
            gcslogging: false
            bigquerylogging: false
            healthcheck: false
            errors: false
            ip-blacklist: false
            vcl-templates: {}
            vcl:
                - "original-host"
            surrogate-keys: {}
        subdomains: []
        elasticache:
            # elasticache defaults only used if an `rds` section present in project
            type: cache.t2.small # 1.55 GB of memory, ~$25/mo
            engine: redis
            az: "us-east-1d" # alternative: us-east-1e to match EC2 instances
            subnets:
                - subnet-20275c68 # elife-cache-subnet-1
                - subnet-c4033af8 # elife-cache-subnet-2
            version: "2.8.24" # closest to builder-base-formula redis.sls
            configuration:
                maxmemory-policy: volatile-lru
            clusters: 1
        vault:
            address: https://master-server.elifesciences.org:8200
        docdb:
            # one primary, one replica
            cluster-size: 2
            backup-retention-period: null # days, null for 'no backups'
            # if true, cluster will require this value changed to 'true' to be deleted.
            deletion-protection: False
            # https://aws.amazon.com/documentdb/pricing/
            # "DocumentDB 4.0 supports r5 and t3.medium instance types"
            type: db.t3.medium
            engine-version: 4.0.0
            subnets:
                - subnet-0590f9e8ead4bbd9a # elife-docdb-subnet-1
                - subnet-02dc8ba012ee359ae # elife-docdb-subnet-2
    aws-alt:

        # note! all aws-alt configurations below will be inherited by *all* projects.
        # note! only use lowercase and hyphens for alt-config names.

        fresh:
            description: uses a public Ubuntu AMI instead of an elife generated basebox.
            ec2:
                # should be the same as basebox '18.04' and 'standalone18.04' aws-alt configurations
                ami: ami-0b425589c7bb7663d # bionic, build 20180814, hvm:ebs-ssd

        snsalt:
            description: uses the next version of Salt to test formula for problems upgrading. OS agnostic.
            ec2:
                salt: '3000.3'
                masterless: True

        1804:
            description: Ubuntu 18.04 (Bionic)
            ec2: true # explicitly specify an 18.04 ami when 18.04 is no longer the default (2023?)
         # 18.04, deprecated, use s1804
        standalone1804:
            description: isolated from the master-server and uses Ubuntu 18.04 (Bionic)
            ec2:
<<<<<<< HEAD
                ami: ami-0d65d77807d45828c # GENERATED created from basebox--1804
=======
                ami: ami-05cd5c2e6f900ee6a # GENERATED created from basebox--1804
>>>>>>> a2f984d1
                                           # us-east-1, build date 20180814, hvm:ebs-ssd, AMI built on 20180828
                masterless: true
        s1804:
            description: alias for standalone1804
            ec2:
<<<<<<< HEAD
                ami: ami-0d65d77807d45828c # GENERATED created from basebox--1804
=======
                ami: ami-05cd5c2e6f900ee6a # GENERATED created from basebox--1804
>>>>>>> a2f984d1
                                           # us-east-1, build date 20180814, hvm:ebs-ssd, AMI built on 20180828
                masterless: true
        # 18.04, same as default
        standalone:
            description: isolated from the master-server and uses same AMI as default configuration
            ec2:
                masterless: true
    gcp:
        bigquery: false
    vagrant:
        # why 'bento' provider and not 'ubuntu'? https://bugs.launchpad.net/cloud-images/+bug/1569237
        box: bento/ubuntu-18.04
        ip: 192.168.33.44
        ram: 2048
        cpus: 2
        cpucap: 100 # percent (vagrant default)
        # port mapping from host => guest
        #ports:
        #    1239: 80
        #    1240: 8001

builder:
    formula-repo: https://github.com/elifesciences/builder-formula
    vagrant: {}

basebox:
    formula-repo: https://github.com/elifesciences/basebox-formula
    aws:
        ports:
            - 22
    aws-alt:
        # overrides to default aws-alt configurations to use non-basebox AMIs
        1804:
            ec2:
                # should match aws-alt 'fresh'
                ami: ami-0b425589c7bb7663d # bionic, build 20180814, hvm:ebs-ssd

        # overrides to default aws-alt configurations to use non-basebox AMIs *and* run isolated from master-server

        # 18.04
        standalone1804:
            description: isolated from the master-server and uses Ubuntu 18.04 (Bionic)
            ec2:
                # should match aws-alt 'fresh'
                ami: ami-0b425589c7bb7663d # bionic, build 20180814, hvm:ebs-ssd
    vagrant: {}

heavybox:
    description: builds as many of the builder-base-formula states as possible
    formula-repo: https://github.com/elifesciences/heavybox-formula
    aws:
        ports:
            - 22
        ext:
            size: 10 # GB
            type: standard
    aws-alt: {}
    vagrant: {}

master-server:
    subdomain: master-server
    # formula-repo for the 'master-server' project should contain the
    # confidential pillar data, master config and state top file.
    # see: https://github.com/elifesciences/builder-private
    formula-repo: https://github.com/elifesciences/master-server-formula
    aws:
        ports:
            - 22
            - 4506: # salt publish port
                # CIDR of subnet this master will server
                cidr-ip: 10.0.0.0/16 # access via VPC ip range only
            - 4505: # salt return port
                cidr-ip: 10.0.0.0/16
            - 8080 # chemist, Github webhooks for formulas
            - 8200 # Vault, secrets management
    aws-alt:
        '2018-04-09-2':
            subdomains:
                - master-server
    vagrant:
        ports:
            8200: 8200 # Vault GUI

lax:
    description: article-json store
    subdomain: lax # lax.elifesciences.org
    repo: https://github.com/elifesciences/lax.git
    formula-repo: https://github.com/elifesciences/lax-formula
    aws:
        ports:
            - 22
            - 443
            - 80:
                cidr-ip: 10.0.0.0/16 # internal access only
            - 8001 # bot-lax api
        sqs:
            bot-lax-{instance}-inc: {}
            bot-lax-{instance}-out: {}
    aws-alt:
        ci:
            ec2:
                cpu-credits: unlimited
        end2end:
            description: production-like
            ec2:
                cluster-size: 2
            rds:
                storage: 5
                storage-type: Standard
                backup-retention: 2 # days
            ext:
                size: 10 # GB
                type: standard
            elb:
                protocol:
                    - https
                additional_listeners:
                    bot_lax_adaptor:
                        protocol: https
                        port: 8001
                healthcheck:
                    path: /api/v2/ping
        prod:
            description: RDS backed
            ec2:
                cluster-size: 3
            rds:
                storage: 5
                storage-type: Standard
                multi-az: true
            ext:
                size: 10 # GB
                type: standard
            elb:
                protocol:
                    - https
                additional_listeners:
                    bot_lax_adaptor:
                        protocol: https
                        port: 8001
                healthcheck:
                    path: /api/v2/ping
    vagrant:
        ports:
            1239: 80
            1240: 8001

api-gateway:
    subdomain: gateway # "gateway.elifesciences.org"
    formula-repo: https://github.com/elifesciences/api-gateway-formula
    aws:
        ec2:
            root:
                size: 30 # GB
                type: gp2
        ports:
            - 22
            # only internal traffic has access to port 80 and http
            - 80:
                cidr-ip: 10.0.0.0/16
            # the world must use https
            - 443
            # - 8000: # don't expose this to public. Kong uses this to proxy requests
            # - 8001: # don't ever expose to public. Kong uses this for API admin
        fastly:
            subdomains:
                - "{instance}--cdn-gateway"
            healthcheck:
                path: /ping-fastly
                check-interval: 10000
                timeout: 2000
            vcl:
                - "original-host"
                - "gzip-by-content-type-suffix"
            gcslogging:
                bucket: "{instance}-elife-fastly"
                path: "api-gateway--{instance}/"
                period: 600
            bigquerylogging:
                project: "elife-fastly"
                dataset: "{instance}"
                table: "api_gateway"
    aws-alt:
        standalone:
            fastly: false
        s1804:
            fastly: false
        snsalt:
            fastly: false
        end2end: {}
        continuumtest:
            fastly:
                bigquerylogging:
                    dataset: staging
                gcslogging:
                    bucket: staging-elife-fastly
        prod:
            fastly:
                subdomains:
                    - "{instance}--cdn-gateway"
                    - api
    vagrant:
        ports:
            1323: 80

journal:
    subdomain: journal # journal.elifesciences.org
    intdomain: null
    repo: https://github.com/elifesciences/journal
    formula-repo: https://github.com/elifesciences/journal-formula
    formula-dependencies:
        - https://github.com/elifesciences/builder-base-formula
        - https://github.com/elifesciences/api-dummy-formula
    aws:
        ports:
            - 22
            - 443
            - 80:
                cidr-ip: 10.0.0.0/16 # access via VPC ip range only
    aws-alt:
        ci:
            #type: t2.2xlarge
            type: c4.2xlarge
            ports:
                - 22
                - 443
        end2end:
            description: end2end environment for journal. ELB on top of multiple EC2 instances
            ec2:
                cluster-size: 2
            elasticache:
                engine: redis
                clusters: 2
                overrides:
                    2:
                        type: cache.t2.micro
            elb:
                protocol:
                    - https
                    - http
            fastly:
                subdomains:
                    - "{instance}--cdn-journal"
                healthcheck:
                    path: /ping-fastly
                    check-interval: 10000
                    timeout: 2000
                errors:
                    # always prod for simplicity
                    url: https://prod-elife-error-pages.s3.amazonaws.com/
                    codes:
                        404: "404.html"
                        410: "410.html"
                        503: "503.html"
                    fallbacks:
                        4xx: "4xx.html"
                        5xx: "5xx.html"
                ip-blacklist: true # maintained at https://manage.fastly.com/configure/services/1WzbLJKoGqzOF1IrhTNx2M/versions/19/data/acls
                vcl:
                    - "original-host"
                    - "ping-status"
                    - "strip-non-journal-cookies"
                    - "journal-google-scholar"
                    - "journal-google-scholar-vary"
                gcslogging:
                    bucket: "{instance}-elife-fastly"
                    path: "journal--{instance}/"
                    period: 600
                bigquerylogging:
                    project: "elife-fastly"
                    dataset: "{instance}"
                    table: "journal"
        continuumtest:
            elasticache:
                engine: redis
                type: cache.t2.micro
                clusters: 2
            elb:
                protocol:
                    - https
                    - http
            fastly:
                subdomains:
                    - "{instance}--cdn-journal"
                healthcheck:
                    path: /ping-fastly
                    check-interval: 10000
                    timeout: 2000
                errors:
                    # always prod for simplicity
                    url: https://prod-elife-error-pages.s3.amazonaws.com/
                    codes:
                        404: "404.html"
                        410: "410.html"
                        503: "503.html"
                    fallbacks:
                        4xx: "4xx.html"
                        5xx: "5xx.html"
                ip-blacklist: true # maintained at https://manage.fastly.com/configure/services/6fX98C3dDfqypuWzfAh0bN/versions/78/data/acls
                vcl:
                    - "original-host"
                    - "ping-status"
                    - "strip-non-journal-cookies"
                    - "journal-google-scholar"
                    - "journal-google-scholar-vary"
                gcslogging:
                    bucket: staging-elife-fastly
                    path: "journal--{instance}/"
                    period: 600
                bigquerylogging:
                    project: "elife-fastly"
                    dataset: "staging"
                    table: "journal"
        prod:
            description: prod environment for journal. ELB on top of multiple EC2 instances
            ec2:
                cluster-size: 3
            elasticache:
                engine: redis
                type: cache.t2.medium # 3.22 GB of memory, ~$50/mo
                clusters: 2
                overrides:
                    2:
                        type: cache.t2.micro # 0.56 GB of memory, ~$12/mo
            elb:
                protocol:
                    - https
                    - http
            cloudfront:
                subdomains:
                    - "placeholder2-prod-journal" # only here to avoid rewriting the following values
                    - www
                    - elife
                    - prod
                headers:
                    - Host
                errors:
                    domain: prod-elife-error-pages.s3-website-us-east-1.amazonaws.com
                    pattern: "???.html"
                    codes:
                        # ELB with no active instances
                        503: "/5xx.html"
                    protocol: http
            fastly:
                subdomains:
                    - "{instance}--cdn-journal"
                    - "placeholder-prod-journal" # only here to avoid rewriting the following values
                    - ""
                healthcheck:
                    path: /ping-fastly
                    check-interval: 10000
                    timeout: 2000
                errors:
                    # always prod for simplicity
                    url: https://prod-elife-error-pages.s3.amazonaws.com/
                    codes:
                        404: "404.html"
                        410: "410.html"
                        503: "503.html"
                    fallbacks:
                        4xx: "4xx.html"
                        5xx: "5xx.html"
                ip-blacklist: true # maintained at https://manage.fastly.com/configure/services/7iWUGx8Bl9k3qZvJf0K0hc/versions/34/data/acls
                vcl:
                    - "original-host"
                    - "ping-status"
                    - "strip-non-journal-cookies"
                    - "journal-google-scholar"
                    - "journal-google-scholar-vary"
                gcslogging:
                    bucket: "{instance}-elife-fastly"
                    path: "journal--{instance}/"
                    period: 600
                bigquerylogging:
                    project: "elife-fastly"
                    dataset: "{instance}"
                    table: "journal"
    vagrant:
        ram: 4096
        ports:
            1240: 80

pattern-library:
    subdomain: ui-patterns
    repo: https://github.com/elifesciences/pattern-library
    formula-repo: https://github.com/elifesciences/pattern-library-formula
    aws:
        ports:
            - 22
            - 80
            - 443
    aws-alt:
        ci:
            ec2: false
            s3:
                "{instance}-pattern-library":
                    public: true
        prod:
            subdomains:
                - ui-patterns
    vagrant:
        ports:
            1340: 80

elife-metrics:
    description: journal-level metrics
    subdomain: metrics # metrics.elifesciences.org
    repo: https://github.com/elifesciences/elife-metrics
    formula-repo: https://github.com/elifesciences/elife-metrics-formula
    aws:
        ports:
            - 22
            - 443
            - 80
            - 5432
    aws-alt:
        end2end:
            description: end2end environment for metrics. RDS backed
            rds:
                backup-retention: 2 # days
                storage-type: Standard
        prod:
            description: production environment for metrics. RDS backed
            ext:
                size: 10 # GB
                type: standard
            rds:
                multi-az: true
                storage: 20
                storage-type: Standard
    vagrant:
        ports:
            1240: 80

elife-bot:
    repo: https://github.com/elifesciences/elife-bot
    formula-repo: https://github.com/elifesciences/elife-bot-formula
    subdomain: bot
    # ip: 54.164.145.166 # bot.elifesciences.org must be available at this IP
    aws:
        type: t2.medium
        ports:
            - 22
            # TODO: close this port to outside the VPC
            - 80
        ext:
            size: 30 # GB
            type: standard
        s3:
            "{instance}-elife-silent-corrections":
            "{instance}-elife-published":
                deletion-policy: retain
                public: true
                cors: true
            "{instance}-elife-bot-sessions":
            "{instance}-elife-bot-digests-input":
            "{instance}-elife-bot-decision-letter-input":
            "{instance}-elife-bot-decision-letter-output":
        sqs:
            "{instance}-poa-incoming-queue":
                # no subscriptions to SNS
                subscriptions: []
        sns:
            # elife-bot-event-property--prod, elife-bot-event-property--end2end, etc.
            - elife-bot-event-property--{instance}
    aws-alt:
        snsalt:
            s3:
                "{instance}-elife-silent-corrections":
                    deletion-policy: delete
                "{instance}-elife-published":
                    deletion-policy: delete
                "{instance}-elife-bot-sessions":
                    deletion-policy: delete
                "{instance}-elife-bot-digests-input":
                    deletion-policy: delete
                "{instance}-elife-bot-decision-letter-input":
                    deletion-policy: delete
                "{instance}-elife-bot-decision-letter-output":
                    deletion-policy: delete
                # commented out because buckets already exist outside of CloudFormation:
                #"{instance}-elife-bot":
                #    deletion-policy: delete
        s1804:
            s3:
                "{instance}-elife-silent-corrections":
                    deletion-policy: delete
                "{instance}-elife-published":
                    deletion-policy: delete
                "{instance}-elife-bot-sessions":
                    deletion-policy: delete
                "{instance}-elife-bot-digests-input":
                    deletion-policy: delete
                "{instance}-elife-bot-decision-letter-input":
                    deletion-policy: delete
                "{instance}-elife-bot-decision-letter-output":
                    deletion-policy: delete
                # commented out because buckets already exist outside of CloudFormation:
                #"{instance}-elife-bot":
                #    deletion-policy: delete
        standalone:
            s3:
                "{instance}-elife-silent-corrections":
                    deletion-policy: delete
                "{instance}-elife-published":
                    deletion-policy: delete
                "{instance}-elife-bot-sessions":
                    deletion-policy: delete
                "{instance}-elife-bot-digests-input":
                    deletion-policy: delete
                "{instance}-elife-bot-decision-letter-input":
                    deletion-policy: delete
                "{instance}-elife-bot-decision-letter-output":
                    deletion-policy: delete
                # commented out because buckets already exist outside of CloudFormation:
                #"{instance}-elife-bot":
                #    deletion-policy: delete
        end2end:
            ports:
                - 22
                - 8020 # exposing FTP contents
                - 8021 # exposing FTP contents, HTTPS
                - 1080 # exposing mailcatcher API
            description: speeding up end2end tests
            s3:
                "{instance}-elife-silent-corrections":
                    sqs-notifications:
                        end2end-incoming-queue: {}
                "{instance}-elife-bot-digests-input":
                    sqs-notifications:
                        end2end-incoming-queue: {}
                "{instance}-elife-bot-decision-letter-input":
                    sqs-notifications:
                        end2end-incoming-queue: {}
                "{instance}-elife-ejp-poa-delivery":
                    sqs-notifications:
                        end2end-poa-incoming-queue: {}
                    deletion-policy: delete
            #    end2end-elife-production-final:
            #        sqs-notifications:
            #            end2end-incoming-queue: {}
            #               #prefix: null
            #               #suffix: null
            #
        continuumtest:
            s3:
                "{instance}-elife-silent-corrections":
                    sqs-notifications:
                        ct-incoming-queue: {}
                "{instance}-elife-bot-digests-input":
                    sqs-notifications:
                        ct-incoming-queue: {}
                "{instance}-elife-bot-decision-letter-input":
                    sqs-notifications:
                        ct-incoming-queue: {}
                "{instance}-elife-bot":
                    deletion-policy: delete
                "{instance}-elife-ejp-poa-delivery":
                    sqs-notifications:
                        continuumtest-poa-incoming-queue: {}
                    deletion-policy: delete
        prod:
            # don't change type through CloudFormation because the template is too old to be modified successfully
            #type: c5.2xlarge
            s3:
                "{instance}-elife-silent-corrections":
                    sqs-notifications:
                        incoming-queue: {}
                "{instance}-elife-bot-digests-input":
                    sqs-notifications:
                        incoming-queue: {}
                "{instance}-elife-bot-decision-letter-input":
                    sqs-notifications:
                        incoming-queue: {}
                # already existing bucket, do not uncomment
                #"{instance}-elife-ejp-poa-delivery":
                #    sqs-notifications:
                #        prod-poa-incoming-queue: {}
                #    deletion-policy: retain
            sqs:
                "{instance}-elife-accepted-submission-cleaning-s3-events":
                    subscriptions:
                        - elife-accepted-submission-cleaning-s3-events # see the 'accepted-submission-cleaning' project
    vagrant: {}

generic-cdn:
    description: generic CDN for content like PDF, images
    default-branch: null
    intdomain: null
    aws:
        ec2: false
        fastly:
            subdomains:
                - "{instance}-cdn"
            backends:
                # first is default
                default:
                    hostname: elife-cdn.s3.amazonaws.com
                articles:
                    hostname: "{instance}-elife-published.s3.amazonaws.com"
                    condition: req.url ~ "^/articles/"
            default-ttl: 86400 # seconds
            vcl:
                - "original-host"
                - "office-webdav-200"
            surrogate-keys:
                article-versioned-assets:
                    url: "^/articles/([0-9]+)/elife-([a-z-0-9]+)-v([0-9]+)\\.(.+)$"
                    value: "article/\\1 article/\\1v\\3"
                    samples:
                        article-asset:
                            path: /articles/10627/elife-10627-fig1-v1.tif
                            expected: "article/10627 article/10627v1"
                        article-pdf:
                            path: /articles/10627/elife-10627-v1.pdf
                            expected: "article/10627 article/10627v1"
                        article-figures-pdf:
                            path: /articles/00666/elife-00666-figures-v1.pdf
                            expected: "article/00666 article/00666v1"
                        article-figure-supplement:
                            path: /articles/00666/elife-00666-fig2-figsupp1-v1.tif
                            expected: "article/00666 article/00666v1"
                        appendix-figure-supplement:
                            path: /articles/18215/elife-18215-app2-fig1-figsupp2-v2.tif
                            expected: "article/18215 article/18215v2"
                        # legacy, not supported: /articles/10627/elife-10627-fig1-v1-download.jpg
                        # legacy, not supported: /articles/10627/elife-10627-fig1-v1-972w.jpg
                article-unversioned:
                    url: "^/articles/([0-9]+)/elife-([a-z-0-9]+)-(video|media)([0-9]+)\\.(.+)$"
                    value: "article/\\1 article/\\1/videos"
                    samples:
                        article-video:
                            path: /articles/34773/elife-34773-video2.mp4
                            expected: "article/34773 article/34773/videos"
                        article-still:
                            path: /articles/07398/elife-07398-media1.jpg
                            expected: "article/07398 article/07398/videos"
                        article-figure-video:
                            path: /articles/26866/elife-26866-fig3-video1.mp4
                            expected: "article/26866 article/26866/videos"
            bigquerylogging:
                project: "elife-fastly"
                dataset: "{instance}"
                table: "generic_cdn"
    aws-alt:
        # have to specify this because otherwise configuration such as `fresh` inherited from defaults
        # won't see the ec2: false in `aws:` and test_validation.py will fail for all of them?
        fresh:
            ec2: false
        1804:
            ec2: false
        s1804:
            ec2: false
        standalone:
            ec2: false
        end2end:
            fastly:
                gcslogging:
                    bucket: end2end-elife-fastly
                    path: generic-cdn--end2end/
                    period: 600
        continuumtest:
            fastly:
                gcslogging:
                    bucket: staging-elife-fastly
                    path: generic-cdn--continuumtest/
                    period: 600
                bigquerylogging:
                    dataset: "staging"
        prod:
            fastly:
                subdomains:
                    - "cdn"
                gcslogging:
                    bucket: prod-elife-fastly
                    path: generic-cdn--prod/
                    period: 600

journal-cms:
    subdomain: journal-cms # journal-cms.elifesciences.org
    repo: https://github.com/elifesciences/journal-cms
    formula-repo: https://github.com/elifesciences/journal-cms-formula
    formula-dependencies:
        - https://github.com/elifesciences/builder-base-formula
        - https://github.com/elifesciences/api-dummy-formula
    aws:
        ports:
            - 22
            - 443
            - 80:
                cidr-ip: 10.0.0.0/16 # access via VPC ip range only
        sqs:
            # journal-cms--prod, journal-cms--end2end, etc.
            journal-cms--{instance}:
                subscriptions:
                    - bus-articles--{instance}
                    - bus-digests--{instance}
                    - bus-metrics--{instance}
    aws-alt:
        ckeditor:
            description: testing environment. backed by RDS
            ext:
                size: 10 # GB
                type: standard
        ci:
            ext:
                size: 5 # GB
                type: standard
        end2end:
            description: production-like environment. backed by RDS
            rds:
                type: db.t2.medium
                engine: MySQL
                version: '5.7'
                storage: 12 # GB
                storage-type: Standard
                backup-retention: 2 # days
            ext:
                size: 30 # GB
                type: standard
        continuumtest:
            description: production-like environment.
            rds:
                type: db.t2.small
                engine: MySQL
                version: '5.7.23'
                storage: 48 # GB
                storage-type: Standard
                backup-retention: 2 # days
            ext:
                size: 60 # GB
                type: standard
        prod:
            description: production environment. backed by RDS
            rds:
                type: db.t2.medium
                engine: MySQL
                version: '5.7.23'
                multi-az: true
                storage: 48 # GB
                storage-type: Standard
            ext:
                size: 60 # GB
                type: standard
    vagrant:
        ports:
            1241: 80


elife-dashboard:
    subdomain: ppp-dash # ppp-dash.elifesciences.org
    repo: https://github.com/elifesciences/elife-dashboard
    formula-repo: https://github.com/elifesciences/elife-dashboard-formula
    default-branch: develop
    aws:
        ports:
            - 22
            - 80 # dashboard
            - 443 # dashboard
            - 8081 # dashboard_2
            - 8082 # dashboard_2
    aws-alt:
        end2end:
            description: production-like environment. backed by RDS
            rds:
                storage: 5
                storage-type: Standard
                backup-retention: 2 # days
            sqs:
                # legacy custom name
                end2end-event-property-incoming-queue:
                    subscriptions:
                        - elife-bot-event-property--end2end
        continuumtest:
            sqs:
                # legacy custom name
                ct-event-property-incoming-queue:
                    subscriptions:
                        - elife-bot-event-property--continuumtest
        prod:
            description: production environment. backed by RDS
            rds:
                storage: 5
                storage-type: Standard
                multi-az: true
            sqs:
                # legacy custom name
                event-property-incoming-queue:
                    subscriptions:
                        - elife-bot-event-property--prod
    vagrant:
        ports:
            1324: 80
            8080: 8080 # scheduler (blocked on AWS)

elife-reporting:
    formula-repo: https://github.com/elifesciences/elife-reporting-formula
    vagrant:
        ram: 1024
        ports:
            1333: 80

elife-libraries:
    domain: false
    subdomain: libraries
    formula-repo: https://github.com/elifesciences/elife-libraries-formula
    aws:
        ports:
            - 22
        ext:
            size: 30 # GB
    aws-alt:
        ci:
            description: running unit tests
        load:
            description: running load tests
            type: t2.2xlarge
        spectrum:
            description: running end2end tests
            # 2 core, 8 GB of memory
            type: t2.medium
            ext:
                size: 10 # GB
                type: standard
        powerful3:
            description: speeding up bot-lax-adaptor tests even more
            type: c4.8xlarge
    vagrant:
        ram: 1024

containers:
    description: run any Docker-based workload
    domain: false
    intdomain: false
    formula-repo: https://github.com/elifesciences/containers-formula
    aws:
        type: t2.medium # 4GB of RAM
        ports:
            - 22
        ext:
            size: 100 # GB
    aws-alt:
        # AMIs created from here used in
        # https://alfred.elifesciences.org/configure
        # `Cloud` section
        jenkins-plugin-ami:
            ext: false
            ec2:
                root:
                    size: 100 # GB
                    type: gp2
        xlarge:
            type: t2.xlarge # 4 CPUs
            ec2:
                cpu-credits: unlimited
    vagrant:
        ram: 1024

elife-alfred:
    subdomain: alfred
    formula-repo: https://github.com/elifesciences/elife-alfred-formula
    aws:
        type: t2.large
        ports:
            - 22
            - 80
            - 443
            - 10241 # JNLP for jenkins-cli.jar
            - 16022 # Jenkins SSH port
        ext:
            size: 100 # GB
        s3:
            "{instance}-elife-alfred":
                deletion-policy: retain
    aws-alt:
        snsalt:
            s3:
                "{instance}-elife-alfred":
                    deletion-policy: delete
        s1804:
            s3:
                "{instance}-elife-alfred":
                    deletion-policy: delete
        standalone:
            s3:
                "{instance}-elife-alfred":
                    deletion-policy: delete
        prod:
            subdomains:
                - alfred
                - ci--alfred # backward compatibility
    vagrant:
        ram: 4096
        ports:
            1433: 80

# used in https://alfred.elifesciences.org/configure
# `Cloud` section
elife-alfred-nodes:
    description: supports dynamic creation of EC2 instances from Jenkins
    domain: false
    intdomain: false
    aws:
        ec2:
            cluster-size: 0
            security-group:
                ports:
                    - 22


api-dummy:
    subdomain: api-dummy
    repo: https://github.com/elifesciences/api-dummy
    formula-repo: https://github.com/elifesciences/api-dummy-formula
    aws:
        ports:
            - 22
            - 443
            - 80
    aws-alt:
        # 2020-09-21: todo, remove when api-dummy--demo is removed
        demo:
            type: t2.micro
    vagrant:
        ports:
            1242: 80


bus:
    description: see https://github.com/elifesciences/bus
    default-branch: null
    domain: null
    intdomain: null
    aws:
        ec2: false
        sns:
            # bus-articles--prod, bus-articles--end2end, etc.
            - bus-articles--{instance}
            - bus-podcast-episodes--{instance}
            - bus-subjects--{instance}
            - bus-people--{instance}
            - bus-collections--{instance}
            - bus-events--{instance}
            - bus-interviews--{instance}
            - bus-blog-articles--{instance}
            - bus-annual-reports--{instance}
            - bus-covers--{instance}
            - bus-labs-posts--{instance}
            - bus-press-packages--{instance}
            - bus-metrics--{instance}
            - bus-profiles--{instance}
            - bus-digests--{instance}

search:
    domain: false
    subdomain: search
    repo: https://github.com/elifesciences/search
    formula-repo: https://github.com/elifesciences/search-formula
    formula-dependencies:
        - https://github.com/elifesciences/builder-base-formula
        - https://github.com/elifesciences/api-dummy-formula
    aws:
        type: t2.medium
        ec2:
            cpu-credits: unlimited
        ports:
            - 22
            - 80:
                cidr-ip: 10.0.0.0/16 # internal access only
        sqs:
            # search--prod, search--end2end, etc.
            search--{instance}:
                subscriptions:
                    - bus-articles--{instance}
                    - bus-podcast-episodes--{instance}
                    - bus-collections--{instance}
                    - bus-interviews--{instance}
                    - bus-blog-articles--{instance}
                    - bus-labs-posts--{instance}
    aws-alt:
        end2end:
            ports:
                - 22
                - 80:
                    cidr-ip: 10.0.0.0/16 # ELB only
                - 4730: # Gearman
                    cidr-ip: 10.0.0.0/16 # follower nodes
                - 9200: # ElasticSearch
                    cidr-ip: 10.0.0.0/16 # follower nodes
            ec2:
                cluster-size: 2
                dns-internal: true
            elb:
                protocol:
                    - http
        continuumtest:
            ec2:
                root:
                    size: 15 # GB
        prod:
            ports:
                - 22
                - 80:
                    cidr-ip: 10.0.0.0/16 # ELB only
                - 4730: # Gearman
                    cidr-ip: 10.0.0.0/16 # follower nodes
                - 9200: # ElasticSearch
                    cidr-ip: 10.0.0.0/16 # follower nodes
            ec2:
                root:
                    size: 30 # GB
                cluster-size: 2
                dns-internal: true
            elb:
                protocol:
                    - http
    vagrant:
        ports:
            1244: 80
            1245: 8080
            9920: 9200 # elasticsearch

recommendations:
    domain: false
    subdomain: recommendations
    repo: https://github.com/elifesciences/recommendations
    formula-repo: https://github.com/elifesciences/recommendations-formula
    formula-dependencies:
        - https://github.com/elifesciences/builder-base-formula
        - https://github.com/elifesciences/api-dummy-formula
    aws:
        type: t2.medium # 4 GB of RAM, same as search for now.
        ports:
            - 22
            - 80:
                cidr-ip: 10.0.0.0/16 # internal access only
    aws-alt: {}
    vagrant:
        ports:
            1254: 80

personalised-covers:
    subdomain: personalised-covers
    repo: https://github.com/elifesciences/personalised-covers
    formula-repo: https://github.com/elifesciences/personalised-covers-formula
    formula-dependencies:
        - https://github.com/elifesciences/builder-base-formula
        - https://github.com/elifesciences/api-dummy-formula
    aws:
        ports:
            - 22
            - 80
            - 443
        s3:
            "{instance}-elife-personalised-covers":
                deletion-policy: retain
    aws-alt:
        snsalt:
            s3: false
        standalone:
            s3: false
        ci:
            ec2:
                cpu-credits: unlimited
        prod:
            subdomains:
                - covers
    vagrant:
        ports:
            1246: 80
            1247: 8080

observer:
    description: article-level reporting
    subdomain: observer # observer.elifesciences.org
    repo: https://github.com/elifesciences/observer
    formula-repo: https://github.com/elifesciences/observer-formula
    aws:
        # ip: 34.201.187.7 # observer--prod, points to observer.elifesciences.org
        type: t2.medium
        ports:
            - 22
            - 80
            - 8001
            - 443
        sqs:
            observer--{instance}:
                subscriptions:
                    - bus-articles--{instance}
                    - bus-press-packages--{instance}
    aws-alt:
        end2end:
            description: production-like environment. RDS backed
            rds:
                storage: 10
                storage-type: Standard
                backup-retention: 2 # days
        prod:
            description: production environment. RDS backed
            rds:
                storage: 10
                storage-type: Standard
                multi-az: true
    vagrant:
        ports:
            1239: 80
            1240: 8001

error-pages:
    description: static deployment of https://github.com/elifesciences/error-pages
    default-branch: null
    domain: null
    intdomain: null
    aws:
        ec2: false
        s3:
            "{instance}-elife-error-pages":
                website-configuration:
                    index-document: index.html
                cors: true

figure-viewer:
    description: static deployment of https://github.com/elifesciences/figure-viewer
    default-branch: null
    domain: null
    intdomain: null
    aws:
        ec2: false
        s3:
            "{instance}-elife-figure-viewer":
                website-configuration:
                    index-document: index.html

iiif:
    description: IIIF, image server for resizing/tiling/zooming
    subdomain: iiif
    intdomain: null
    repo: https://github.com/elifesciences/loris
    formula-repo: https://github.com/elifesciences/iiif-formula
    aws:
        type: t2.medium
        ports:
            - 22
            - 80
            - 443
        fastly:
            subdomains:
                - "{instance}--cdn-iiif"
            gcslogging:
                bucket: "{instance}-elife-fastly"
                path: "iiif--{instance}/"
                period: 600
            bigquerylogging:
                project: "elife-fastly"
                dataset: "{instance}"
                table: "iiif"
            healthcheck:
                path: /ping-fastly
                check-interval: 10000
                timeout: 2000
            surrogate-keys:
                article-id-versioned:
                    url: "^/lax[:/]([0-9]+)(?:/|%252F)elife-(?:[a-z0-9-]+)-v([0-9]+)\\.(?:.+)$"
                    value: "article/\\1 article/\\1v\\2"
                    samples:
                        figure:
                            path: /lax:10627/elife-10627-fig1-v1.tif/full/1500,/0/default.jpg
                            expected: "article/10627 article/10627v1"
                        article-figure-supplement:
                            path: /lax:00666/elife-00666-fig2-figsupp1-v1.tif
                            expected: "article/00666 article/00666v1"
                        appendix-figure-supplement:
                            path: /lax:18215/elife-18215-app2-fig1-figsupp2-v2.tif
                            expected: "article/18215 article/18215v2"
                        encoded-urls:
                            path: /lax/18215%252Felife-18215-app2-fig1-figsupp2-v2.tif
                            expected: "article/18215 article/18215v2"
                article-id-unversioned:
                    url: "^/lax[:/]([0-9]+)(?:/|%252F)elife-(?:[a-z-0-9]+)-(?:video|media)(?:[0-9]+)\\.(?:.+)$"
                    value: "article/\\1 article/\\1/videos"
                    samples:
                        video-still:
                            path: /lax:34773/elife-34773-video2.jpg/full/639,/0/default.jpg
                            expected: "article/34773 article/34773/videos"
                        another-video-still:
                            path: /lax:07398/elife-07398-media1.jpg
                            expected: "article/07398 article/07398/videos"
                        article-figure-video-still:
                            path: /lax:26866/elife-26866-fig3-video1.jpg
                            expected: "article/26866 article/26866/videos"
                        encoded-urls:
                            path: /lax/26866%252Felife-26866-fig3-video1.jpg
                            expected: "article/26866 article/26866/videos"
                digest-id:
                    url: "^/digests/([0-9]+)(?:/|%252F)(?:.+)$"
                    value: "digest/\\1"
                    samples:
                        digest-image-info-json:
                            path: /digests/39984%252Fdigest-39984.jpg/info.json
                            expected: "digest/39984"
                        digest-image-full:
                            path: /digests/39984%252Fdigest-39984.jpg/full/full/0/default.jpg
                            expected: "digest/39984"
                        digest-image-resized:
                            path: /digests/39984%252Fdigest-39984.jpg/full/500,/0/default.jpg
                            expected: "digest/39984"
                        non-encoded-urls:
                            path: /digests/39984/digest-39984.jpg/info.json
                            expected: "digest/39984"
    aws-alt:
        standalone:
            fastly: false
        snsalt:
            fastly: false
        # for testing new versions
        ci:
            ports:
                - 22
                - 80:
                    cidr-ip: 10.0.0.0/16 # ELB only
            ec2:
                #suppressed: [2]
                overrides:
                    1:
                        ext:
                            type: gp2
                    2:
                        ext:
                            type: gp2
                cluster-size: 4
            ext:
                size: 30 # GB
                type: standard
            elb:
                protocol:
                    - https
                healthcheck:
                    path: /
            fastly: false
        end2end:
            ports:
                - 22
                - 80:
                    cidr-ip: 10.0.0.0/16 # ELB only
            ec2:
                cluster-size: 2
                #suppressed: [1]
            ext:
                size: 30 # GB
                type: standard
            elb:
                protocol:
                    - https
                healthcheck:
                    path: /
        # manual tests
        continuumtest:
            ports:
                - 22
                - 80:
                    cidr-ip: 10.0.0.0/16 # ELB only
            ec2:
                cluster-size: 2
            elb:
                protocol:
                    - https
                healthcheck:
                    path: /
            fastly:
                bigquerylogging:
                    dataset: "staging"
                gcslogging:
                    bucket: staging-elife-fastly
        prod:
            ports:
                - 22
                - 80:
                    cidr-ip: 10.0.0.0/16 # ELB only
            ec2:
                cluster-size: 3
            ext:
                size: 30 # GB
                type: standard
            elb:
                protocol:
                    - https
                healthcheck:
                    path: /
            fastly:
                subdomains:
                    - "{instance}--cdn-iiif"
                    - iiif
    vagrant:
        ports:
            1261: 80

redirects:
    description: redirect various domains to the canonical elifesciences.org
    subdomain: redirects
    intdomain: null
    formula-repo: https://github.com/elifesciences/redirects-formula
    aws:
        type: t2.nano
        ports:
            - 22
            - 80
            - 443
    aws-alt:
        s1804:
            type: t2.small
        prod:
            cloudfront:
                # arn:aws:iam::512686554592:server-certificate/cloudfront/redirects/2019-06-17.elifesciences.net
                certificate_id: ASCAXOXT77XQJYKX6YHQ5
                subdomains:
                    - elifesciences.net
                    - e-lifesciences.org
                    - e-lifesciences.net
                    - elifejournal.net
                    - e-lifejournal.org
                    - e-lifejournal.com
                    - e-lifejournal.net
                    - elifejournal.org
                headers:
                    - Host
    vagrant:
        ram: 512
        ports:
            1262: 80

profiles:
    subdomain: profiles
    repo: https://github.com/elifesciences/profiles
    formula-repo: https://github.com/elifesciences/profiles-formula
    aws:
        ports:
            - 22
            - 80
            - 443
    aws-alt:
        end2end:
            rds:
                engine: postgres
                storage: 5 # GB
                storage-type: Standard
                backup-retention: 2 # days
            ports:
                - 22
                - 80
                - 443
                - 8081 # orcid-dummy http
                - 8082 # orcid-dummy https
        prod:
            rds:
                engine: postgres
                storage: 5 # GB
                storage-type: Standard
                multi-az: true
    vagrant:
        ram: 1024
        ports:
            1265: 80

annotations:
    description: microservice that gives access to eLife annotations on Hypothes.is
    domain: false
    subdomain: annotations
    repo: https://github.com/elifesciences/annotations
    formula-repo: https://github.com/elifesciences/annotations-formula
    aws:
        ports:
            - 22
            - 80:
                cidr-ip: 10.0.0.0/16 # internal access only
        sqs:
            annotations--{instance}:
                subscriptions:
                    - bus-profiles--{instance}
    aws-alt:
        prod:
            s3:
                "{instance}-elife-annotations-hypothesis-emails":
                    # bucket policy has been added:
                    # http://docs.aws.amazon.com/ses/latest/DeveloperGuide/receiving-email-permissions.html#receiving-email-permissions-s3
    vagrant:
        ram: 1024
        ports:
            1248: 80

digests:
    subdomain: digests
    domain: false
    repo: https://github.com/elifesciences/digests
    formula-repo: https://github.com/elifesciences/digests-formula
    aws:
        ports:
            - 22
            - 80:
                cidr-ip: 10.0.0.0/16 # access via VPC ip range only
    aws-alt:
        end2end:
            rds:
                engine: postgres
                type: db.t2.micro
                storage: 5 # GB
                backup-retention: 2 # days
        continuumtest:
            rds:
                engine: postgres
                type: db.t2.micro
                storage: 5 # GB
                backup-retention: 2 # days
        prod:
            rds:
                engine: postgres
                type: db.t2.micro
                storage: 5 # GB
                multi-az: true
    vagrant:
        ram: 1024
        ports:
            1290: 80


elife-libero-reviewer:
    default-branch: null
    domain: null
    intdomain: null
    aws:
        ec2: false
    aws-alt:
        staging:
            rds:
                engine: postgres # or 'MySQL'
                version: '12.3'
                type: db.t2.small
                storage: 5 # GB
                backup-retention: 2 # days
                encryption: arn:aws:kms:us-east-1:512686554592:key/b626157a-1e5b-4bf6-8799-211505efe072
            s3:
                "{instance}-elife-libero-reviewer":
                    encryption: arn:aws:kms:us-east-1:512686554592:key/b6f44e77-46d8-41bb-a2e5-75c0588a2b20
        prod:
            rds:
                multi-az: true
                engine: postgres # or 'MySQL'
                version: '12.3'
                type: db.t2.small
                storage: 5 # GB
                backup-retention: 28 # days
                encryption: arn:aws:kms:us-east-1:512686554592:key/b626157a-1e5b-4bf6-8799-211505efe072
                deletion-policy: Snapshot
            s3:
                "{instance}-elife-libero-reviewer":
                    encryption: arn:aws:kms:us-east-1:512686554592:key/b6f44e77-46d8-41bb-a2e5-75c0588a2b20

elife-libero-editor:
    aws:
        ec2: false
        s3:
            "{instance}-elife-libero-editor": {}
        sqs:
            # Monitor the production process bucket for new deposits from Exeter.
            elife-libero-editor-import--{instance}:
                subscriptions:
                    - elife-production-processes-events
        docdb: {}
    aws-alt: 
        staging:
            # This bucket is required by editor but was created manually pre-editor so can't be configured via builder.
            # It should also notify the bus-elife-libero-editor on Put events
            # s3:
            #   "elife-production-processes":
            sns:
                - "elife-production-processes-events"
        prod: 
            s3:
                "{instance}-elife-libero-editor":
                    deletion-policy: delete

task-adept:
    description: production data dumps from TaskAdept
    default-branch: null
    domain: null
    intdomain: null
    aws:
        ec2: false
        s3:
            "{instance}-elife-task-adept":

exeter-kriya:
    description: production data dumps from Exeter
    default-branch: null
    domain: null
    intdomain: null
    aws:
        ec2: false
        s3:
            "{instance}-elife-kriya":

fastly-logs:
    description: Fastly CDN access logs
    domain: false
    intdomain: false
    aws:
        ec2: false
        gcs:
            "{instance}-elife-fastly":
                project: elife-fastly
    gcp:
        bigquery:
            "{instance}":
                project: elife-fastly
                tables:
                    api_gateway:
                        schema: ./src/buildercore/bigquery/schemas/fastly-logs-201810.json
                    generic_cdn:
                        schema: ./src/buildercore/bigquery/schemas/fastly-logs-201810.json
                    journal:
                        schema: ./src/buildercore/bigquery/schemas/fastly-logs-201810.json
                    iiif:
                        schema: ./src/buildercore/bigquery/schemas/fastly-logs-201810.json
                    reproducible_document_stack:
                        schema: ./src/buildercore/bigquery/schemas/fastly-logs-201810.json
    aws-alt: {}

data-pipeline:
    description: Data consolidation project
    aws:
        ec2: false
        s3:
            "{instance}-elife-data-pipeline":
                 deletion-policy: delete
            "{instance}-elife-data-pipeline-archive":
                 deletion-policy: retain
    gcp:
        bigquery:
            "{instance}": # dataset
                # does 'project' belong beneath dataset? do we want an instance affecting multiple projects?
                project: elife-data-pipeline

bastion:
    description: intermediate server that gives access to the inside of the VPC
    subdomain: bastion
    formula-repo: https://github.com/elifesciences/bastion-formula
    aws:
        type: t2.nano # 500 MB
        ports:
            - 22
        subdomains:
            - bastion
    vagrant:
        ram: 512

reproducible-document-stack:
    description: Reproducible Document Stack example
    repo: https://github.com/elifesciences/rds-example
    aws:
        ec2: false
        s3:
            "{instance}-elife-reproducible-document-stack":
                public: true
        fastly:
            backends:
                # first is default
                default:
                    hostname: "{instance}-elife-reproducible-document-stack.s3.amazonaws.com"
            subdomains:
                - "{instance}--cdn-repro"
            default-ttl: 60 # seconds
            # doesn't work and there's no information about why
            # https://community.fastly.com/t/monitoring-health-status-from-fastly-health-checks/516
            #healthcheck:
            #    path: /ping-fastly
            #    check-interval: 10000
            #    timeout: 2000
            errors:
                # always prod for simplicity
                url: https://prod-elife-error-pages.s3.amazonaws.com/
                codes:
                    503: "503.html"
                fallbacks:
                    4xx: "4xx.html"
                    5xx: "5xx.html"
            vcl:
                - "original-host"
                - "ping-status"
            gcslogging:
                bucket: "{instance}-elife-fastly"
                path: "reproducible-document-stack--{instance}/"
                period: 600
            bigquerylogging:
                project: "elife-fastly"
                dataset: "{instance}"
                table: "reproducible_document_stack"
    aws-alt:
        prod:
            fastly:
                subdomains:
                    - "{instance}--cdn-repro"
                    - repro

kubernetes-aws:
    description: project managing an EKS cluster
    domain: False
    intdomain: False
    aws:
        ec2: false
    aws-alt:
        test:
            eks:
                version: 1.14
                worker:
                    type: t2.xlarge
                    max-size: 2
                    desired-capacity: 2
                helm: true
                external-dns:
                    domain-filter: "elifesciences.org"
                efs: true
        flux-prod:
            ec2: false
            eks:
                worker:
                    type: t2.large
                    max-size: 3
                    desired-capacity: 3
                # since helm: is not installed, this will only add AWS resources
                # but not the ExternalDNS chart release
                external-dns:
                    domain-filter: "elifesciences.org"
        flux-test:
            ec2: false
            eks:
                worker:
                    type: t2.large
                    max-size: 6
                    desired-capacity: 6
                # since helm: is not installed, this will only add AWS resources
                # but not the ExternalDNS chart release
                external-dns:
                    domain-filter: "elifesciences.org"

large-repo-wrangler:
    description: when elife-publications requires a large git repository to be wrangled. adhoc instances only.
    domain: False
    intdomain: False
    formula-repo: https://github.com/elifesciences/large-repo-wrangler-formula
    aws:
        ext:
            size: 20 # GB
            device: /dev/sdh
        ports:
            - 22
    aws-alt:
        quite-large:
            type: t2.large
            ext:
                size: 50
    vagrant: {}

bioprotocol:
    subdomain: bp # end2end--bp.elifesciences.org
    repo: https://github.com/elifesciences/bioprotocol-service
    formula-repo: https://github.com/elifesciences/bioprotocol-formula
    aws:
        # ip: 52.200.243.108 # required by BP to whitelist our interactions with their API
        ports:
            - 22
            - 80
            - 443
        sqs:
            # single queue that receives messages about updates to articles (internally)
            bioprotocol--{instance}:
                subscriptions:
                    - bus-articles--{instance}
    aws-alt: {}
    vagrant:
        ports:
            1280: 80

accepted-submission-cleaning:
    description: see https://github.com/elifesciences/bus
    default-branch: null
    domain: null
    intdomain: null
    aws:
        ec2: false
        s3:
            elife-accepted-submission-cleaning:
                deletion-policy: retain
        sns:
            - elife-accepted-submission-cleaning-s3-events<|MERGE_RESOLUTION|>--- conflicted
+++ resolved
@@ -241,21 +241,13 @@
         standalone1804:
             description: isolated from the master-server and uses Ubuntu 18.04 (Bionic)
             ec2:
-<<<<<<< HEAD
-                ami: ami-0d65d77807d45828c # GENERATED created from basebox--1804
-=======
                 ami: ami-05cd5c2e6f900ee6a # GENERATED created from basebox--1804
->>>>>>> a2f984d1
                                            # us-east-1, build date 20180814, hvm:ebs-ssd, AMI built on 20180828
                 masterless: true
         s1804:
             description: alias for standalone1804
             ec2:
-<<<<<<< HEAD
-                ami: ami-0d65d77807d45828c # GENERATED created from basebox--1804
-=======
                 ami: ami-05cd5c2e6f900ee6a # GENERATED created from basebox--1804
->>>>>>> a2f984d1
                                            # us-east-1, build date 20180814, hvm:ebs-ssd, AMI built on 20180828
                 masterless: true
         # 18.04, same as default
