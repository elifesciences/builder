--- conflicted
+++ resolved
@@ -370,13 +370,9 @@
                 gcslogging:
                     bucket: end2end-elife-fastly
                     path: api-gateway--test/
-<<<<<<< HEAD
                     period: 900
-=======
-                    period: 1800
                 healthcheck:
                     path: /ping-fastly
->>>>>>> f4728a18
     vagrant:
         box: ubuntu/trusty64 # Ubuntu 14.04, deprecated
         ports:
