--- conflicted
+++ resolved
@@ -2058,13 +2058,10 @@
                         schema: https://raw.githubusercontent.com/elifesciences/data-pipeline-ejp-csv-deposit/master/schemas/767_datascience_person_roles.json
                     779_datascience_reviewer_info_all:
                         schema: https://raw.githubusercontent.com/elifesciences/data-pipeline-ejp-csv-deposit/master/schemas/779_datascience_reviewer_info_all.json
-<<<<<<< HEAD
+                    795_datascience_person_merge_info_all:
+                        schema: https://raw.githubusercontent.com/elifesciences/data-pipeline-ejp-csv-deposit/master/schemas/795_datascience_person_merge_info_all.json
                     extract_history:
                         schema: https://raw.githubusercontent.com/elifesciences/data-pipeline-ejp-to-json-converter/develop/schemas/extract_history.bqschema.json
-=======
-                    795_datascience_person_merge_info_all:
-                        schema: https://raw.githubusercontent.com/elifesciences/data-pipeline-ejp-csv-deposit/master/schemas/795_datascience_person_merge_info_all.json
->>>>>>> e2999f84
                     manuscript:
                         schema: https://raw.githubusercontent.com/elifesciences/data-pipeline-ejp-to-json-converter/develop/schemas/manuscript.bqschema.json
                     manuscript_full:
