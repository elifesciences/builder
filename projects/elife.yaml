--- conflicted
+++ resolved
@@ -2111,7 +2111,6 @@
                  deletion-policy: delete
             "{instance}-elife-data-pipeline-archive":
                  deletion-policy: retain
-<<<<<<< HEAD
     gcp:
         bigquery:
             "{instance}": # dataset
@@ -2125,13 +2124,13 @@
                         schema: https://github.com/elifesciences/data-pipeline/schemas/489_datascience_editor_keywords.json
                     455_datascience_editors:
                         schema: https://github.com/elifesciences/data-pipeline/schemas/455_datascience_editors.json
-=======
     vagrant:
         box: bento/ubuntu-16.04
         cpus: 2
         ram: 2048
         ports:
             1222: 80
+
 
 # deprecated, remove once all nifi-demo instances are destroyed
 nifi-demo:
@@ -2148,5 +2147,4 @@
         cpus: 2
         ram: 2048
         ports:
-            1222: 8080
->>>>>>> 32a0d652
+            1222: 8080