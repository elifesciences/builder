--- conflicted
+++ resolved
@@ -2164,8 +2164,6 @@
     aws:
         ec2:
             ami: ami-1d4e7a66 # 16.04
-        ext:
-            size: 100 # GB
         type: t2.medium
         ports:
             - 22
@@ -2176,12 +2174,6 @@
                  deletion-policy: delete
             "{instance}-elife-data-pipeline-archive":
                  deletion-policy: retain
-<<<<<<< HEAD
-    aws-alt:
-        prod:
-            ext:
-                size: 100 # GB
-=======
     gcp:
         bigquery:
             "{instance}": # dataset
@@ -2195,7 +2187,10 @@
                         schema: https://github.com/elifesciences/data-pipeline/schemas/489_datascience_editor_keywords.json
                     455_datascience_editors:
                         schema: https://github.com/elifesciences/data-pipeline/schemas/455_datascience_editors.json
->>>>>>> 170a61f0
+    aws-alt:
+        prod:
+            ext:
+                size: 100 # GB
     vagrant:
         box: bento/ubuntu-16.04
         cpus: 2
