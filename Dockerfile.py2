FROM python:2.7.15-slim-stretch

<<<<<<< HEAD
RUN pip install virtualenv wheel "pip==20.3.4" --upgrade
=======
RUN pip install wheel "pip==20.3.4" --upgrade
RUN pip install virtualenv
>>>>>>> 5cc53ad5
RUN mkdir /venv && virtualenv --python=python2 /venv
COPY py2-requirements.txt /requirements.txt
RUN /venv/bin/pip install -r /requirements.txt
CMD /venv/bin/python<|MERGE_RESOLUTION|>--- conflicted
+++ resolved
@@ -1,11 +1,7 @@
 FROM python:2.7.15-slim-stretch
 
-<<<<<<< HEAD
-RUN pip install virtualenv wheel "pip==20.3.4" --upgrade
-=======
 RUN pip install wheel "pip==20.3.4" --upgrade
 RUN pip install virtualenv
->>>>>>> 5cc53ad5
 RUN mkdir /venv && virtualenv --python=python2 /venv
 COPY py2-requirements.txt /requirements.txt
 RUN /venv/bin/pip install -r /requirements.txt
