--- conflicted
+++ resolved
@@ -10,16 +10,12 @@
 from pprint import pprint
 import utils
 import logging
-<<<<<<< HEAD
-import json
-=======
 
 try:
     from json import JSONDecodeError
 except ImportError:
     JSONDecodeError = ValueError
 
->>>>>>> 9e91e61c
 LOG = logging.getLogger(__name__)
 
 OLD, ABBREV, FULL = 'old', 'abbrev', 'full'
@@ -43,11 +39,7 @@
 
         return buildvars
 
-<<<<<<< HEAD
-    except (ValueError, AssertionError, json.decoder.JSONDecodeError) as ex:
-=======
     except (ValueError, AssertionError, JSONDecodeError) as ex:
->>>>>>> 9e91e61c
         LOG.exception(ex)
         raise
 
@@ -96,12 +88,8 @@
         try:
             buildvars = _retrieve_build_vars()
             LOG.info("valid bvars found, no fix necessary: %s", buildvars)
-<<<<<<< HEAD
-        except (AssertionError, json.decoder.JSONDecodeError):
-=======
             return
         except AssertionError:
->>>>>>> 9e91e61c
             LOG.info("invalid build vars found, regenerating from context")
         except (ValueError, JSONDecodeError):
             LOG.info("bad JSON data found, regenerating from context")
