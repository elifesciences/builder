--- conflicted
+++ resolved
@@ -127,8 +127,11 @@
                                 'extensions': ['css', 'eot', 'html', 'ico', 'js', 'json', 'otf',
                                                'ttf'],
                             },
-<<<<<<< HEAD
-                            'force_destroy': True,
+                            'healthcheck': {
+                                'host': 'prod--www.example.org',
+                                'name': 'default',
+                                'path': '/ping-fastly',
+                            },
                             'vcl': [
                                 {
                                     'name': 'gzip-by-regex',
@@ -139,15 +142,8 @@
                                     'content': '.cfn/terraform/project-with-fastly-complex--prod/main.vcl',
                                     'main': True,
                                 },
-                            ]
-=======
-                            'healthcheck': {
-                                'host': 'prod--www.example.org',
-                                'name': 'default',
-                                'path': '/ping-fastly',
-                            },
-                            'force_destroy': True
->>>>>>> 500afa0b
+                            ],
+                            'force_destroy': True,
                         }
                     }
                 },
