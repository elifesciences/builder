--- conflicted
+++ resolved
@@ -23,15 +23,11 @@
         "a map of organisations and their projects are returned"
         prj_loc_lst = self.parsed_config['project-locations']
         expected = {'dummy-project': [
-<<<<<<< HEAD
-            'dummy1', 'dummy2', 'dummy3', 'just-some-sns', 'project-with-sqs', 'project-with-s3', 'project-with-ext', 'project-with-cloudfront', 'project-with-cloudfront-minimal', 'project-with-cloudfront-error-pages', 'project-with-cloudfront-origins', 'project-with-cluster',
-=======
             'dummy1', 'dummy2', 'dummy3',
             'just-some-sns', 'project-with-sqs', 'project-with-s3',
             'project-with-ext', 'project-with-cloudfront', 'project-with-cloudfront-minimal',
-            'project-with-cloudfront-error-pages', 'project-with-cluster',
+            'project-with-cloudfront-error-pages', 'project-with-cloudfront-origins', 'project-with-cluster',
             'project-with-db-params',
->>>>>>> 8565961c
         ]}
         #self.assertEqual(project.org_project_map(prj_loc_lst), expected)
         self.assertEqual(project.org_map(prj_loc_lst), expected)
@@ -40,15 +36,11 @@
         "a simple list of projects are returned, ignoring which org they belong to"
         prj_loc_lst = self.parsed_config['project-locations']
         expected = [
-<<<<<<< HEAD
-            'dummy1', 'dummy2', 'dummy3', 'just-some-sns', 'project-with-sqs', 'project-with-s3', 'project-with-ext', 'project-with-cloudfront', 'project-with-cloudfront-minimal', 'project-with-cloudfront-error-pages', 'project-with-cloudfront-origins', 'project-with-cluster',
-=======
             'dummy1', 'dummy2', 'dummy3',
             'just-some-sns', 'project-with-sqs', 'project-with-s3',
             'project-with-ext', 'project-with-cloudfront', 'project-with-cloudfront-minimal',
-            'project-with-cloudfront-error-pages', 'project-with-cluster',
+            'project-with-cloudfront-error-pages', 'project-with-cloudfront-origins', 'project-with-cluster',
             'project-with-db-params'
->>>>>>> 8565961c
         ]
         self.assertEqual(project.project_list(prj_loc_lst), expected)
 
@@ -220,16 +212,11 @@
 
     def test_project_list_from_multiple_files(self):
         expected = [
-<<<<<<< HEAD
-            'dummy1', 'dummy2', 'dummy3', 'just-some-sns', 'project-with-sqs', 'project-with-s3', 'project-with-ext', 'project-with-cloudfront', 'project-with-cloudfront-minimal', 'project-with-cloudfront-error-pages', 'project-with-cloudfront-origins', 'project-with-cluster',
-=======
             'dummy1', 'dummy2', 'dummy3',
             'just-some-sns', 'project-with-sqs', 'project-with-s3',
             'project-with-ext', 'project-with-cloudfront', 'project-with-cloudfront-minimal',
-            'project-with-cloudfront-error-pages', 'project-with-cluster',
+            'project-with-cloudfront-error-pages', 'project-with-cloudfront-origins', 'project-with-cluster',
             'project-with-db-params',
->>>>>>> 8565961c
-
             'yummy1'
         ]
         self.assertEqual(project.project_list(self.parsed_config), expected)