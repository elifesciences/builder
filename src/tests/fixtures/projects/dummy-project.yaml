--- conflicted
+++ resolved
@@ -331,13 +331,10 @@
                 - "future"
             healthcheck:
                 path: /ping-fastly
-<<<<<<< HEAD
+                check-interval: 30000
+                timeout: 10000
             vcl:
                 - "gzip-by-regex"
-=======
-                check-interval: 30000
-                timeout: 10000
->>>>>>> a6b0c1c2
 
 project-with-fastly-gcs:
     repo: ssh://git@github.com/elifesciences/dummy3
