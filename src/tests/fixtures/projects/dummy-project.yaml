defaults:
    description: defaults for all projects in this file
    salt: '2016.3' # the version of salt these project use
    domain: example.org
    # addressing within VPC
    intdomain: example.internal
    # 'lax', 'metrics', 'gateway', etc
    subdomain: null
    # projects with an explicit `repo` attribute support branch deployments with
    # ./bldr deploy
    repo: null
    # repository containing build instructions for this project
    formula-repo: null
    # repo containing project pillar data (credentials typically)
    # only the master-server will have a copy of this and only the master-server
    # will need permissions to clone it
    private-repo: ssh://github.com/exampleorg/builder-private-example
    configuration-repo: ssh://github.com/exampleorg/builder-configuration-example
    # default branch to use when creating new instances
    default-branch: master
    # 
    formula-dependencies:
        - https://github.com/example/builder-base-formula
    aws:
        account-id: 512686554592
        ec2:
            cluster-size: 1
            cpu-credits: standard
            dns-external-primary: false
            dns-internal: false
            # nodes to temporarily delete, for later recreation
            # https://martinfowler.com/bliki/PhoenixServer.html
            suppressed: []
            overrides: {}
            # find more here: http://cloud-images.ubuntu.com/releases/
            ami: ami-9eaa1cf6  # Ubuntu 14.04
            master_ip: 10.0.2.42
            security-group: {}
            masterless: false
        type: t2.small
        region: us-east-1
        vpc-id: vpc-78a2071d  # vpc-id + subnet-id are peculiar to AWS account + region
        subnet-id: subnet-1d4eb46a # elife-public-subnet
        subnet-cidr: '10.0.2.0/24'
        availability-zone: us-east-1d
        redundant-subnet-id: subnet-7a31dd46 # elife-public-subnet-2
        redundant-subnet-cidr: '10.0.2.0/24'
        redundant-availability-zone: us-east-1e
        rds:
            # rds defaults only used if an `rds` section present in project
            # explicit database name overrides the one generated at template creation
            name: <defined at generation>
            multi-az: false
            engine: postgres
            # ensure this matches the version of Postgres you install on server!
            version: '9.4'
            type: db.t2.small
            storage: 5 # GB
            storage-type: 'standard'
            backup-retention: 28 # days
            # two subnets are required in two different availability zones
            # http://docs.aws.amazon.com/AWSCloudFormation/latest/UserGuide/aws-resource-rds-dbsubnet-group.html
            params: []
            encryption: false
            subnets:
                # two are required
                - subnet-foo
                - subnet-bar
        ext:
            # ext defaults only used if an `ext` section present in project
            # external hdd
            size: 10 # GB
            device: /dev/sdh
        elb:
            # elb defaults only used if an 'elb' section present in project
            stickiness: false
            protocol: http
            additional_listeners: {}
            idle_timeout: 60
            certificate: arn:aws:iam::...:...
            healthcheck:
                protocol: http
                port: 80
                path: /ping
                timeout: 4 
                interval: 5
                unhealthy_threshold: 2
                healthy_threshold: 2
        sns: []
        sqs: []
        s3: []
        eks:
            # eks defaults only used if a 'eks' section present in project
            #https://docs.aws.amazon.com/eks/latest/userguide/platform-versions.html
            version: '1.11'
            subnet-id: subnet-a1a1a1a1
            redundant-subnet-id: subnet-b2b2b2b2
            worker:
                type: t2.small
                desired-capacity: 3
                min-size: 1
                max-size: 3
            helm: False
        cloudfront:
            # cloudfront defaults only used if a 'cloudfront' section present in project
            subdomains-without-dns: []
            origins: {}
            certificate_id: 'dummy...'
            cookies: []
            compress: true
            headers: []
            errors: null
            default-ttl: 300 # seconds
            logging: false
        # TODO: maybe move this into a 'terraform'/'terraform-alt' key separate from 'aws' and 'aws-alt'
        fastly:
            # fastly defaults only used if a 'fastly' section present in project
            subdomains: []
            subdomains-without-dns: []
            dns:
                cname: something.fastly.net
                a:
                    - 127.0.0.1
                    - 127.0.0.2
            default-ttl: 3600 # seconds
            shield: false
            gcslogging: false
            bigquerylogging: false
            healthcheck: false
            errors: false
            vcl-templates: {}
            vcl: []
            surrogate-keys: {}
        subdomains: []
        elasticache:
            # elasticache defaults only used if an `rds` section present in project
            type: cache.t2.small
            engine: redis
            az: us-east-1a
            subnets:
                # TODO: are two required?
                - subnet-foo
                - subnet-bar
            version: "2.8.24"
            configuration:
                maxmemory-policy: volatile-ttl
            clusters: 1
        vault:
            address: https://vault.example.org:8200
    aws-alt:
        fresh:
            description: uses a plain Ubuntu basebox instead of an ami
            ec2:
                ami: ami-9eaa1cf6 # Ubuntu 14.04
    gcp:
        bigquery: false
    vagrant:
        box: ubuntu/trusty64 # Ubuntu 14.04
        box-url: null # not needed for boxes hosted on Atlas 
        ip: 192.168.33.44
        ram: 1024
        cpus: 2
        cpucap: 100 # percent (vagrant default)

# basic vagrant and aws, no alternative config
dummy1:
    # disabled so we can test subdomain-less projects
    #subdomain: dummy1 # dummy.elifesciences.org
    repo: ssh://git@github.com/elifesciences/dummy1
    aws:
        type: t2.micro
        ports:
            - 22
    vagrant:
        ports:
            1239: 80

# elaborate aws and vagrant, several alternate configs
dummy2:
    subdomain: dummy2 # dummy.elifesciences.org
    repo: ssh://git@github.com/elifesciences/dummy2
    meta:
        description: "foo"
    aws:
        ports:
            - 22
            - 80:
                guest: 80
                cidr-ip: 0.0.0.0/0
        ec2:
            ami: ami-111111
        rds:
            storage: 10
        subdomains:
            - official
    aws-alt:
        # uses an rds backend and different ami
        alt-config1:
            rds:
                storage: 15
                type: db.m4.huge
            ec2:
                ami: ami-22222
    vagrant:
        ports:
            1239: 80

# basic aws, no vagrant, alternate aws configs
dummy3:
    subdomain: dummy3
    repo: ssh://git@github.com/elifesciences/dummy3
    meta:
        description: "foo"
    aws:
        ec2:
            ami: ami-111111
        ports:
            - 22
    aws-alt:
        # uses an rds backend, snapshot on delete
        alt-config1:
            ports:
                - 80
            rds:
                storage: 15
            ext:
                size: 200
        # uses an rds backend, no snapshot on delete
        alt-config2:
            rds:
                deletion-policy: Delete

just-some-sns:
    repo: ssh://git@github.com/elifesciences/dummy3
    aws:
        ec2: false
        sns: 
            - widgets-{instance}

project-with-sqs:
    repo: ssh://git@github.com/elifesciences/dummy3
    aws:
        ec2: false
        sqs: 
            project-with-sqs-incoming-{instance}: 
                subscriptions:
                    - widgets-{instance}

project-with-s3:
    repo: ssh://git@github.com/elifesciences/dummy3
    aws:
        ec2: false
        s3: 
            widgets-{instance}: 
            widgets-archive-{instance}: 
                deletion-policy: retain
            widgets-static-hosting-{instance}:
                website-configuration:
                    index-document: index.html
                cors: true
            widgets-just-access-{instance}:
                public: true
            widgets-encrypted-{instance}:
                encryption: arn:aws:kms:us-east-1:1234:key/12345678-1234-1234-1234-123456789012

project-with-ext:
    repo: ssh://git@github.com/elifesciences/dummy3
    aws:
        ports:
            - 80
        ext: 
            size: 200

project-with-cloudfront:
    repo: ssh://git@github.com/elifesciences/dummy3
    subdomain: www
    aws:
        ports:
            - 80
        cloudfront:
            subdomains:
                - "{instance}--cdn-of-www"
                - ""
            subdomains-without-dns:
                - future
            cookies:
                - session_id
            headers:
                - Accept
            default-ttl: 5
            logging:
                bucket: acme-logs

project-with-cloudfront-minimal:
    repo: ssh://git@github.com/elifesciences/dummy3
    subdomain: www
    aws:
        ports:
            - 80
        cloudfront:
            subdomains:
                - "{instance}--cdn-of-www"

project-with-cloudfront-error-pages:
    repo: ssh://git@github.com/elifesciences/dummy3
    subdomain: www
    aws:
        ports:
            - 80
        cloudfront:
            subdomains:
                - "{instance}--cdn-of-www"
            errors: 
                domain: "{instance}--example-errors.com"
                pattern: "???.html"
                codes:
                    502: "/5xx.html"
                protocol: http

project-with-cloudfront-origins:
    repo: ssh://git@github.com/elifesciences/dummy3
    aws:
        ports:
            - 80
        cloudfront:
            subdomains:
                - "{instance}--cdn"
            origins:
                default-bucket:
                    hostname: "{instance}--default-bucket.s3.amazonaws.com"
                some-bucket:
                    hostname: "{instance}--some-bucket.s3.amazonaws.com"
                    pattern: articles/*
                    headers:
                        - Referer
                    cookies:
                        - session_id

project-with-fastly-minimal:
    repo: ssh://git@github.com/elifesciences/dummy3
    subdomain: www
    aws:
        ports:
            - 80
        fastly:
            subdomains:
                - "{instance}--cdn-of-www"

project-with-fastly-complex:
    repo: ssh://git@github.com/elifesciences/dummy3
    subdomain: www
    aws:
        ports:
            - 80
        fastly:
            shield: true
            backends:
                default:
                    hostname: default.example.org
                    shield: false
                articles:
                    hostname: "{instance}-special.example.org"
                    condition: req.url ~ "^/articles"
                    shield:
                        pop: amsterdam-nl
                articles2:
                    hostname: "{instance}-special2.example.org"
                    condition: req.url ~ "^/articles2"
                    shield: true
                articles3:
                    hostname: "{instance}-special3.example.org"
                    condition: req.url ~ "^/articles3"
            subdomains:
                - "{instance}--cdn1-of-www"
                - "{instance}--cdn2-of-www"
                - ""
                - "anotherdomain.org"
            subdomains-without-dns:
                - "future"
            default-ttl: 86400
            healthcheck:
                path: /ping-fastly
                check-interval: 30000
                timeout: 10000
            errors:
                url: https://example.com
                codes:
                    503: "/503.html"
                    404: "/404.html"
                fallbacks:
                    5xx: "/5xx.html"
                    4xx: "/4xx.html"
            vcl-templates:
                journal-submit:
                    percentage: 10
                    referer: ^https://xpub\.example\.com/
                    xpub_uri: https://xpub.example.com/login
            vcl:
                - "gzip-by-content-type-suffix"
            surrogate-keys:
                article-id:
                    # TODO: rename to path
                    url: "^/articles/(\\d+)/(.+)$"
                    value: "article/\\1"
                    samples:
                        article-pdf:
                            path: /articles/10627/elife-10627-v1.pdf
                            expected: article/10627

project-with-fastly-gcs:
    repo: ssh://git@github.com/elifesciences/dummy3
    subdomain: www
    aws:
        ports:
            - 80
        fastly:
            subdomains:
                - "{instance}--cdn-of-www"
            gcslogging:
                bucket: my-bucket
                path: my-project/
                period: 1800

project-with-fastly-bigquery:
    repo: ssh://git@github.com/elifesciences/dummy3
    subdomain: www
    aws:
        ports:
            - 80
        fastly:
            subdomains:
                - "{instance}--cdn-of-www"
            bigquerylogging:
                project: my-project
                dataset: my_dataset
                table: my_table

project-with-fastly-shield:
    repo: ssh://git@github.com/elifesciences/dummy3
    subdomain: www
    aws:
        fastly:
            shield: true

project-with-fastly-shield-pop:
    repo: ssh://git@github.com/elifesciences/dummy3
    subdomain: www
    aws:
        fastly:
            shield:
                pop: london-uk

project-with-ec2-custom-root:
    repo: ssh://git@github.com/elifesciences/dummy3
    aws:
        ec2:
            root:
                size: 20 # GB

project-with-ec2-t2-unlimited:
    repo: ssh://git@github.com/elifesciences/dummy3
    aws:
        ec2:
            cpu-credits: unlimited

project-with-cluster:
    repo: ssh://git@github.com/elifesciences/dummy3
    subdomain: project-with-cluster
    aws:
        ports:
            - 80
        ec2:
            cluster-size: 2
            dns-external-primary: true
            dns-internal: true
        elb: 
            protocol: http
        subdomains:
            - project.tv
            - ""

project-with-cluster-suppressed:
    repo: ssh://git@github.com/elifesciences/dummy3
    subdomain: project-with-cluster
    # no internal domain, while the public 'domain' is true by default
    intdomain: false
    aws:
        ports:
            - 80
        ec2:
            cluster-size: 3
            suppressed: [1]
        ext:
            size: 10
        elb: 
            protocol: http

project-with-cluster-overrides:
    repo: ssh://git@github.com/elifesciences/dummy3
    subdomain: project-with-cluster
    # no internal domain, while the public 'domain' is true by default
    intdomain: false
    aws:
        ports:
            - 80
        ec2:
            cluster-size: 2
            overrides:
                1: 
                    type: t2.xlarge
                    ext: 
                        size: 20
        ext:
            size: 10
        elb: 
            protocol: http

project-with-cluster-empty:
    repo: ssh://git@github.com/elifesciences/dummy3
    subdomain: project-with-cluster
    intdomain: false
    aws:
        ec2:
            cluster-size: 0
            security-group:
                ports:
                    - 22

project-with-stickiness:
    repo: ssh://git@github.com/elifesciences/dummy3
    subdomain: project-with-cluster
    # no internal domain, while the public 'domain' is true by default
    intdomain: false
    aws:
        ports:
            - 80
        ec2:
            cluster-size: 2
        elb: 
            protocol: http
            stickiness:
                type: cookie
                cookie-name: mysessionid

project-with-multiple-elb-listeners:
    repo: ssh://git@github.com/elifesciences/dummy3
    subdomain: project-with-cluster
    # no internal domain, while the public 'domain' is true by default
    intdomain: false
    aws:
        ports:
            - 25
            - 80
            - 8001
        ec2:
            cluster-size: 2
        elb: 
            protocol:
                - http
                - 25
            additional_listeners:
                some_daemon:
                    protocol: https
                    port: 8001
        subdomains:
            - project.tv
            - ""

project-with-cluster-integration-tests:
    repo: ssh://git@github.com/elifesciences/dummy3
    subdomain: project-with-cluster
    # no dummy domains since we really create this on CloudFormation
    domain: false
    intdomain: false
    aws:
        ports:
            - 80
            - 22
        ec2:
            cluster-size: 2
        elb: 
            protocol: http
            healthcheck:
                protocol: tcp
                port: 22

project-with-db-params:
    repo: ssh://git@github.com/elifesciences/dummy3
    aws:
        ports: [80]
        rds:
            params:
                key1: val1
                key2: val2

project-with-rds-only:
    repo: ssh://git@github.com/elifesciences/dummy3
    aws:
        ec2: false
        rds:
            storage: 5

project-with-rds-encryption:
    repo: ssh://git@github.com/elifesciences/dummy3
    aws:
        rds:
            storage: 5
            encryption: arn:aws:kms:us-east-1:1234:key/12345678-1234-1234-1234-123456789012

project-with-elasticache-redis:
    domain: False
    intdomain: False
    subdomain: www
    aws:
        ec2: false
        ports:
            - 80
        elasticache:
            engine: redis

project-with-multiple-elasticaches:
    domain: False
    intdomain: False
    subdomain: www
    aws:
        ec2: false
        ports:
            - 80
        elasticache:
            engine: redis
            clusters: 3
            configuration:
                maxmemory-policy: volatile-lru
            suppressed: [3]
            overrides:
                2: 
                    type: cache.t2.medium
                    configuration:
                        maxmemory-policy: volatile-ttl

project-with-fully-overridden-elasticaches:
    domain: False
    intdomain: False
    subdomain: www
    aws:
        ec2: false
        ports:
            - 80
        elasticache:
            engine: redis
            clusters: 2
            configuration:
                maxmemory-policy: volatile-lru
            overrides:
                1:
                    configuration:
                        maxmemory-policy: volatile-ttl
                2: 
                    configuration:
                        maxmemory-policy: volatile-ttl

project-on-gcp:
    description: project with resources only on Google Cloud Platform
    domain: False
    intdomain: False
    # I know, this should be gcp, but actually should be renamed
    # to "cloud" or "remote" or similar
    # TODO: move onto separate key with 'gcp'?
    aws:
        ec2: false
        gcs:
            "widgets-{instance}":
                project: elife-something
                # space for options
                #
    aws-alt: {}

project-with-bigquery-datasets-only:
    description: project on Google Cloud Platform, using BigQuery
    domain: False
    intdomain: False
    # see project-on-gcp:
    aws:
        ec2: false
    gcp:
        bigquery:
            my_dataset_{instance}:
                project: elife-something
    aws-alt: {}
    gcp-alt:
        staging:
            bigquery:
                my_dataset_{instance}:
                    tables:
                        my_table: {}

project-with-bigquery:
    description: project on Google Cloud Platform, using BigQuery
    domain: False
    intdomain: False
    # see project-on-gcp:
    aws:
        ec2: false
    gcp:
        bigquery:
            #location: US
            "my_dataset_{instance}":
                project: elife-something
                tables:
                    widgets:
                        schema: ./src/tests/fixtures/bigquery/schemas/key-value.json
    aws-alt: {}

project-with-bigquery-remote-schemas:
    description: project on Google Cloud Platform, using BigQuery
    domain: False
    intdomain: False
    # see project-on-gcp:
    aws:
        ec2: false
    gcp:
        bigquery:
            #location: US
            "my_dataset_{instance}":
                project: elife-something
                tables:
                    remote:
                        schema: https://example.org/schemas/remote.json
                    remote_github:
                        schema: https://raw.githubusercontent.com/myrepo/something.json
                    local:
<<<<<<< HEAD
                        schema: ./src/tests/fixtures/bigquery/schemas/key-value.json
    aws-alt: {}
=======
                        schema: ./src/buildercore/bigquery/schemas/key-value.json
    aws-alt: {}

project-with-eks:
    description: project managing an EKS cluster
    domain: False
    intdomain: False
    aws:
        eks:
            subnet-id: subnet-a1a1a1a1
            redundant-subnet-id: subnet-b2b2b2b2
            worker:
                type: t2.small
                desired-capacity: 3
                min-size: 1
                max-size: 3

project-with-eks-helm:
    description: project managing an EKS cluster
    domain: False
    intdomain: False
    aws:
        eks:
            helm: true
>>>>>>> 7c84a83c
<|MERGE_RESOLUTION|>--- conflicted
+++ resolved
@@ -729,11 +729,7 @@
                     remote_github:
                         schema: https://raw.githubusercontent.com/myrepo/something.json
                     local:
-<<<<<<< HEAD
                         schema: ./src/tests/fixtures/bigquery/schemas/key-value.json
-    aws-alt: {}
-=======
-                        schema: ./src/buildercore/bigquery/schemas/key-value.json
     aws-alt: {}
 
 project-with-eks:
@@ -756,5 +752,4 @@
     intdomain: False
     aws:
         eks:
-            helm: true
->>>>>>> 7c84a83c
+            helm: true