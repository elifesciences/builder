--- conflicted
+++ resolved
@@ -98,11 +98,8 @@
             dns:
                 cname: something.fastly.net
             gcslogging: false
-<<<<<<< HEAD
+            healthcheck: false
             vcl: []
-=======
-            healthcheck: false
->>>>>>> 500afa0b
         subdomains: []
         elasticache:
             # elasticache defaults only used if an `rds` section present in project
@@ -330,13 +327,10 @@
                 - "{instance}--cdn2-of-www"
             subdomains-without-dns:
                 - "future"
-<<<<<<< HEAD
+            healthcheck:
+                path: /ping-fastly
             vcl:
                 - "gzip-by-regex"
-=======
-            healthcheck:
-                path: /ping-fastly
->>>>>>> 500afa0b
 
 project-with-fastly-gcs:
     repo: ssh://git@github.com/elifesciences/dummy3
