--- conflicted
+++ resolved
@@ -19,11 +19,7 @@
 from fabric.api import sudo, show
 import fabric.exceptions as fabric_exceptions
 from fabric.contrib import files
-<<<<<<< HEAD
-=======
 import backoff
-import boto # boto2
->>>>>>> 520c923a
 import botocore
 from kids.cache import cache as cached
 from functools import reduce # pylint:disable=redefined-builtin
