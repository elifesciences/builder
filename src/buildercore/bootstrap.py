--- conflicted
+++ resolved
@@ -198,18 +198,10 @@
     return t
 
 # TODO: move into terraform module
-<<<<<<< HEAD
-def setup_terraform(stackname, context):
-    if not context.get('fastly'):
-        return
-    ensure('FASTLY_API_KEY' in os.environ, "a FASTLY_API_KEY environment variable is required to provision Fastly resources. Get it at https://manage.fastly.com/account/personal/tokens", ConfigurationError)
-
-=======
 # we might need a mapping somewhere of which services are provided by terraform.
 @updates('fastly')
 def update_terraform_stack(stackname, context, **kwargs):
-    ensure('FASTLY_API_KEY' in os.environ, "a FASTLY_API_KEY environment variable is required to provision Fastly resources", ConfigurationError)
->>>>>>> a5c79982
+    ensure('FASTLY_API_KEY' in os.environ, "a FASTLY_API_KEY environment variable is required to provision Fastly resources. Get it at https://manage.fastly.com/account/personal/tokens", ConfigurationError)
     t = _init_terraform(stackname)
     t.apply(input=False, capture_output=False, raise_on_error=True)
 
@@ -295,30 +287,10 @@
             LOG.info('Setting RawMessageDelivery of subscription %s', subscription_arn, extra={'stackname': stackname})
             sns.set_raw_subscription_attribute(subscription_arn)
 
-<<<<<<< HEAD
-def setup_sqs(stackname, context_sqs, region):
-    unsub_sqs(stackname, context_sqs, region)
-    sub_sqs(stackname, context_sqs, region)
-
-def update_sqs_stack(stackname, **kwargs):
-    current_context = context_handler.load_context(stackname)
-    current_context_sqs = current_context.get('sqs', {})
-
-    if current_context_sqs:
-        # stack has/had queues that may need to be created/destroyed
-        setup_sqs(stackname, current_context_sqs, current_context['project']['aws']['region'])
-
-def update_terraform_stack(stackname, **kwargs):
-    ensure('FASTLY_API_KEY' in os.environ, "a FASTLY_API_KEY environment variable is required to provision Fastly resources. Get it at https://manage.fastly.com/account/personal/tokens", ConfigurationError)
-    t = _init_terraform(stackname)
-    t.apply(input=False, capture_output=False, raise_on_error=True)
-=======
-@updates('sqs')
 def update_sqs_stack(stackname, context, **kwargs):
     region = context['project']['aws']['region'] # is this value suspect?
     unsub_sqs(stackname, context['sqs'], region)
     sub_sqs(stackname, context['sqs'], region)
->>>>>>> a5c79982
 
 @updates('s3')
 def update_s3_stack(stackname, context):
