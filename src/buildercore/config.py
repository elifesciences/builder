"""Configuration file for `buildercore`.

`buildercore.config` is a place to record assumptions really.
Settings that the users are encouraged to tweak should go into the
`settings.yml` file at the root of the project and incorporated here.

buildercore was originally part of the builder, then separated out
into it's own project 'builder-core' but has now been re-integrated.
This transition meant that `src/buildercore/` is still neatly separated
from the interface logic in the fabfile.

"""
import os
from os.path import join
from fabric.api import env
from buildercore import utils
from buildercore.utils import lmap, lfilter
from kids.cache import cache
import logging


# no un-catchable errors from Fabric

class FabricException(Exception):
    pass

env.abort_exception = FabricException

class ConfigurationError(Exception):
    pass

# dirs are relative
# paths are absolute
# a file is an absolute path to a file
# filenames are names of files without any other context


# these users should probably be specified in the project/org config file
# as 'defaults'. deploy user especially
ROOT_USER = 'root'
BOOTSTRAP_USER = 'ubuntu'
DEPLOY_USER = 'elife'

PROJECT_PATH = os.getcwd() # ll: /path/to/elife-builder/
SRC_PATH = join(PROJECT_PATH, 'src') # ll: /path/to/elife-builder/src/

TEMP_PATH = "/tmp/"

CFN = ".cfn"

STACK_DIR = join(CFN, "stacks") # ll: ./.cfn/stacks
CONTEXT_DIR = join(CFN, "contexts") # ll: ./.cfn/stacks
SCRIPTS_DIR = "scripts"
PRIVATE_DIR = "private"
KEYPAIR_DIR = join(CFN, "keypairs") # ll: ./.cfn/keypairs
# the .cfn dir was for cloudformation stuff, but we keep keypairs in there too, so this can't hurt
# perhaps a namechange from .cfn to .state or something later
TERRAFORM_DIR = join(CFN, "terraform")

STACK_PATH = join(PROJECT_PATH, STACK_DIR) # ll: /.../cfn/stacks/
CONTEXT_PATH = join(PROJECT_PATH, CONTEXT_DIR) # ll: /.../cfn/contexts/
KEYPAIR_PATH = join(PROJECT_PATH, KEYPAIR_DIR) # ll: /.../cfn/keypairs/
SCRIPTS_PATH = join(PROJECT_PATH, SCRIPTS_DIR) # ll: /.../scripts/

# create all necessary paths and ensure they are writable
lmap(utils.mkdir_p, [TEMP_PATH, STACK_PATH, CONTEXT_PATH, SCRIPTS_PATH, KEYPAIR_PATH])

# logging

LOG_DIR = "logs"
LOG_PATH = join(PROJECT_PATH, LOG_DIR) # /.../logs/
LOG_FILE = join(LOG_PATH, "app.log") # /.../logs/app.log
utils.mkdir_p(LOG_PATH)

FORMAT = logging.Formatter("%(asctime)s - %(levelname)s - %(processName)s - %(name)s - %(message)s")
CONSOLE_FORMAT = logging.Formatter("%(levelname)s - %(name)s - %(message)s")

# http://docs.python.org/2/howto/logging-cookbook.html
ROOTLOG = logging.getLogger() # important! this is the *root LOG*
# all other LOGs are derived from this one
ROOTLOG.setLevel(logging.DEBUG) # *default* output level for all LOGs

# StreamHandler sends to stderr by default
H1 = logging.StreamHandler()
H1.setLevel(logging.INFO) # output level for *this handler*
H1.setFormatter(CONSOLE_FORMAT)


# FileHandler sends to a named file
H2 = logging.FileHandler(LOG_FILE)
_log_level = os.environ.get('LOG_LEVEL_FILE', 'INFO')
H2.setLevel(getattr(logging, _log_level))
H2.setFormatter(FORMAT)

ROOTLOG.addHandler(H1)
ROOTLOG.addHandler(H2)

LOG = logging.getLogger(__name__)
logging.getLogger('paramiko.transport').setLevel(logging.ERROR)

#
# remote
#

# where the builder can write stuff that should persist across installations/users
# like ec2 instance keypairs
BUILDER_BUCKET = 'elife-builder'
BUILDER_REGION = 'us-east-1'
KEYPAIR_PREFIX = 'keypairs/'
CONTEXT_PREFIX = 'contexts/'

PACKER_BOX_PREFIX = "elifesciences" # the 'elifesciences' in 'elifesciences/basebox'
PACKER_BOX_BUCKET = "builder-boxes"
PACKER_BOX_KEY = "boxes"
# ll: s3://elife-builder/boxes
PACKER_BOX_S3_PATH = "s3://%s" % join(PACKER_BOX_BUCKET, PACKER_BOX_KEY)
PACKER_BOX_S3_HTTP_PATH = join("https://s3.amazonaws.com", PACKER_BOX_BUCKET, PACKER_BOX_KEY)

# these sections *shouldn't* be merged if they *don't* exist in the project
AWS_EXCLUDING = ['rds', 'ext', 'elb', 'cloudfront', 'elasticache', 'fastly']

#
# settings
# believe it or not but buildercore.config is NOT the place for user config
#

SETTINGS_FILE = join(PROJECT_PATH, 'settings.yml')
SETTINGS_FILE = os.environ.get('SETTINGS_FILE', SETTINGS_FILE)

<<<<<<< HEAD
USER_PRIVATE_KEY = os.environ.get('CUSTOM_SSH_KEY', '~/.ssh/id_rsa')
=======
#
# testing
#

# 'Test With Instance', see integration_tests.test_with_instance
TWI_REUSE_STACK = os.environ.get('BLDR_TWI_REUSE_STACK', '0') == '1' # use existing test stack if exists
TWI_CLEANUP = os.environ.get('BLDR_TWI_CLEANUP', '1') == '1' # tear down test stack after testing
>>>>>>> abff3d55

#
# logic
#

def load(settings_yaml_file):
    "read the settings.yml file in from yaml"
    return utils.ordered_load(open(settings_yaml_file, 'r'))

def _parse_loc(loc):
    "turn a project-location path into a triple of (protocol, hostname, path)"
    bits = loc.split('://', 1)
    if len(bits) == 2:
        host, path = bits[1].split('/', 1)
        # ll: (http, example.org, '/path/to/org/file/')
        return (bits[0], host, '/' + path)
    # ll: (file, None, '/path/to/org/file/')
    path = os.path.abspath(os.path.expanduser(loc))
    return 'file' if os.path.isfile(path) else 'dir', None, path

def parse_loc_list(loc_list):
    "wrangle the list of paths the user gave us. expand if they specify a directory, etc"
    # give the convenient user-form some structure
    p_loc_list = lmap(_parse_loc, loc_list)
    # do some post processing

    def expand_dirs(triple):
        protocol, host, path = triple
        if protocol in ['dir', 'file'] and not os.path.exists(path):
            LOG.warn("could not resolve %r, skipping", path)
            return [None]
        if protocol == 'dir':
            yaml_files = utils.listfiles(path, ['.yaml'])
            return [('file', host, ppath) for ppath in yaml_files]
        return [triple]
    # we don't want dirs, we want files
    p_loc_list = utils.shallow_flatten(map(expand_dirs, p_loc_list))

    # remove any bogus values
    p_loc_list = lfilter(None, p_loc_list)

    # remove any duplicates. can happen when we expand dir => files
    p_loc_list = utils.unique(p_loc_list)

    return p_loc_list

def parse(settings_data):
    "iterate through the settings file and do any data coercion necessary"
    processors = {
        'project-locations': parse_loc_list,
    }
    for key, processor in processors.items():
        settings_data[key] = processor(settings_data[key])
    return settings_data

@cache
def app(settings_path=None):
    # set default here so tests can change the value of SETTINGS_FILE
    settings_path = settings_path or SETTINGS_FILE
    LOG.debug("using settings path %r", settings_path)
    return parse(load(settings_path))

def feature_enabled(feature):
    return app().get(feature, False)<|MERGE_RESOLUTION|>--- conflicted
+++ resolved
@@ -127,9 +127,7 @@
 SETTINGS_FILE = join(PROJECT_PATH, 'settings.yml')
 SETTINGS_FILE = os.environ.get('SETTINGS_FILE', SETTINGS_FILE)
 
-<<<<<<< HEAD
 USER_PRIVATE_KEY = os.environ.get('CUSTOM_SSH_KEY', '~/.ssh/id_rsa')
-=======
 #
 # testing
 #
@@ -137,7 +135,6 @@
 # 'Test With Instance', see integration_tests.test_with_instance
 TWI_REUSE_STACK = os.environ.get('BLDR_TWI_REUSE_STACK', '0') == '1' # use existing test stack if exists
 TWI_CLEANUP = os.environ.get('BLDR_TWI_CLEANUP', '1') == '1' # tear down test stack after testing
->>>>>>> abff3d55
 
 #
 # logic
