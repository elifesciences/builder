"""Configuration file for `buildercore`.

`buildercore.config` is a place to record assumptions really.
Settings that the users are encouraged to tweak should go into the
`settings.yml` file at the root of the project and incorporated here.

buildercore was originally part of the builder, then separated out
into it's own project 'builder-core' but has now been re-integrated.
This transition meant that `src/buildercore/` is still neatly separated
from the interface logic in the fabfile.

"""
import os
from os.path import join
from fabric.api import env
from buildercore import utils
from buildercore.utils import lmap, lfilter
from kids.cache import cache
import logging


# no un-catchable errors from Fabric

class FabricException(Exception):
    pass

env.abort_exception = FabricException

class ConfigurationError(Exception):
    pass

# dirs are relative
# paths are absolute
# a file is an absolute path to a file
# filenames are names of files without any other context


# these users should probably be specified in the project/org config file
# as 'defaults'. deploy user especially
ROOT_USER = 'root'
BOOTSTRAP_USER = 'ubuntu'
DEPLOY_USER = 'elife'

PROJECT_PATH = os.getcwd() # ll: /path/to/elife-builder/
SRC_PATH = join(PROJECT_PATH, 'src') # ll: /path/to/elife-builder/src/

TEMP_PATH = "/tmp/"

CFN = ".cfn"

STACK_DIR = join(CFN, "stacks") # ll: ./.cfn/stacks
CONTEXT_DIR = join(CFN, "contexts") # ll: ./.cfn/stacks
SCRIPTS_DIR = "scripts"
PRIVATE_DIR = "private"
KEYPAIR_DIR = join(CFN, "keypairs") # ll: ./.cfn/keypairs
# the .cfn dir was for cloudformation stuff, but we keep keypairs in there too, so this can't hurt
# perhaps a namechange from .cfn to .state or something later
TERRAFORM_DIR = join(CFN, "terraform")

STACK_PATH = join(PROJECT_PATH, STACK_DIR) # ll: /.../cfn/stacks/
CONTEXT_PATH = join(PROJECT_PATH, CONTEXT_DIR) # ll: /.../cfn/contexts/
KEYPAIR_PATH = join(PROJECT_PATH, KEYPAIR_DIR) # ll: /.../cfn/keypairs/
SCRIPTS_PATH = join(PROJECT_PATH, SCRIPTS_DIR) # ll: /.../scripts/

# create all necessary paths and ensure they are writable
lmap(utils.mkdir_p, [TEMP_PATH, STACK_PATH, CONTEXT_PATH, SCRIPTS_PATH, KEYPAIR_PATH])

# logging

LOG_DIR = "logs"
LOG_PATH = join(PROJECT_PATH, LOG_DIR) # /.../logs/
LOG_FILE = join(LOG_PATH, "app.log") # /.../logs/app.log
utils.mkdir_p(LOG_PATH)

FORMAT = logging.Formatter("%(asctime)s - %(levelname)s - %(processName)s - %(name)s - %(message)s")
CONSOLE_FORMAT = logging.Formatter("%(levelname)s - %(name)s - %(message)s")

# http://docs.python.org/2/howto/logging-cookbook.html
ROOTLOG = logging.getLogger() # important! this is the *root LOG*
# all other LOGs are derived from this one
ROOTLOG.setLevel(logging.DEBUG) # *default* output level for all LOGs

# StreamHandler sends to stderr by default
H1 = logging.StreamHandler()
H1.setLevel(logging.INFO) # output level for *this handler*
H1.setFormatter(CONSOLE_FORMAT)


# FileHandler sends to a named file
H2 = logging.FileHandler(LOG_FILE)
if 'LOG_LEVEL_FILE' in os.environ:
    H2.setLevel(getattr(logging, os.environ['LOG_LEVEL_FILE']))
else:
    H2.setLevel(logging.INFO)
H2.setFormatter(FORMAT)

ROOTLOG.addHandler(H1)
ROOTLOG.addHandler(H2)

LOG = logging.getLogger(__name__)
logging.getLogger('paramiko.transport').setLevel(logging.ERROR)

#
# remote
#

# where the builder can write stuff that should persist across installations/users
# like ec2 instance keypairs
<<<<<<< HEAD
BUILDER_BUCKET = ('elife-builder', 'us-east-1')
=======
BUILDER_BUCKET = 'elife-builder'
BUILDER_REGION = 'us-east-1'
>>>>>>> 66c63685
KEYPAIR_PREFIX = 'keypairs/'
CONTEXT_PREFIX = 'contexts/'

PACKER_BOX_PREFIX = "elifesciences" # the 'elifesciences' in 'elifesciences/basebox'
PACKER_BOX_BUCKET = "builder-boxes"
PACKER_BOX_KEY = "boxes"
# ll: s3://elife-builder/boxes
PACKER_BOX_S3_PATH = "s3://%s" % join(PACKER_BOX_BUCKET, PACKER_BOX_KEY)
PACKER_BOX_S3_HTTP_PATH = join("https://s3.amazonaws.com", PACKER_BOX_BUCKET, PACKER_BOX_KEY)

# these sections *shouldn't* be merged if they *don't* exist in the project
AWS_EXCLUDING = ['rds', 'ext', 'elb', 'cloudfront', 'elasticache', 'fastly']

#
# settings
# believe it or not but buildercore.config is NOT the place to be putting settings
#

if 'SETTINGS_FILE' in os.environ:
    SETTINGS_FILE = os.environ['SETTINGS_FILE']
else:
    SETTINGS_FILE = join(PROJECT_PATH, 'settings.yml')


#
# logic
#

def load(settings_yaml_file):
    "read the settings.yml file in from yaml"
    return utils.ordered_load(open(settings_yaml_file, 'r'))

def _parse_loc(loc):
    "turn a project-location path into a triple of (protocol, hostname, path)"
    bits = loc.split('://', 1)
    if len(bits) == 2:
        host, path = bits[1].split('/', 1)
        # ll: (http, example.org, '/path/to/org/file/')
        return (bits[0], host, '/' + path)
    # ll: (file, None, '/path/to/org/file/')
    path = os.path.abspath(os.path.expanduser(loc))
    return 'file' if os.path.isfile(path) else 'dir', None, path

def parse_loc_list(loc_list):
    "wrangle the list of paths the user gave us. expand if they specify a directory, etc"
    # give the convenient user-form some structure
    p_loc_list = lmap(_parse_loc, loc_list)
    # do some post processing

    def expand_dirs(triple):
        protocol, host, path = triple
        if protocol in ['dir', 'file'] and not os.path.exists(path):
            LOG.warn("could not resolve %r, skipping", path)
            return [None]
        if protocol == 'dir':
            yaml_files = utils.listfiles(path, ['.yaml'])
            return [('file', host, ppath) for ppath in yaml_files]
        return [triple]
    # we don't want dirs, we want files
    p_loc_list = utils.shallow_flatten(map(expand_dirs, p_loc_list))

    # remove any bogus values
    p_loc_list = lfilter(None, p_loc_list)

    # remove any duplicates. can happen when we expand dir => files
    p_loc_list = utils.unique(p_loc_list)

    return p_loc_list

def parse(settings_data):
    "iterate through the settings file and do any data coercion necessary"
    processors = {
        'project-locations': parse_loc_list,
    }
    for key, processor in processors.items():
        settings_data[key] = processor(settings_data[key])
    return settings_data

@cache
def app(settings_path=None):
    if not settings_path:
        # set default here so tests can change the value of SETTINGS_FILE
        settings_path = SETTINGS_FILE
    LOG.debug("using settings path %r", settings_path)
    return parse(load(settings_path))

def feature_enabled(feature):
    return app().get(feature, False)<|MERGE_RESOLUTION|>--- conflicted
+++ resolved
@@ -106,12 +106,8 @@
 
 # where the builder can write stuff that should persist across installations/users
 # like ec2 instance keypairs
-<<<<<<< HEAD
-BUILDER_BUCKET = ('elife-builder', 'us-east-1')
-=======
 BUILDER_BUCKET = 'elife-builder'
 BUILDER_REGION = 'us-east-1'
->>>>>>> 66c63685
 KEYPAIR_PREFIX = 'keypairs/'
 CONTEXT_PREFIX = 'contexts/'
 
