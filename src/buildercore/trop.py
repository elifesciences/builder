"""
trop.py is a module that uses the Troposphere library to build up 
a AWS Cloudformation (CFN) template dynamically, using values from 
the projects file and a bunch of sensible defaults.

It's job is to return the correct CFN JSON given a dictionary of 
data called a `context`.

`cfngen.py` is in charge of constructing this data struct and writing 
it to the correct file etc."""

<<<<<<< HEAD
from . import utils
=======
import base64
import json
import re
from . import utils, bvars
>>>>>>> 532fb47c
from troposphere import GetAtt, Output, Ref, Template, ec2, rds, sns, sqs, Base64, route53, Parameter

from functools import partial
import logging
from .decorators import osissuefn
from .utils import first

LOG = logging.getLogger(__name__)

osissuefn("embarassing code. some of these constants should be pulled form project config or given better names.")

SECURITY_GROUP_TITLE = "StackSecurityGroup"
EC2_TITLE = 'EC2Instance1'
EC2_TITLE_NODE = 'EC2Instance%d'
RDS_TITLE = "AttachedDB"
RDS_SG_ID = "DBSecurityGroup"
DBSUBNETGROUP_TITLE = 'AttachedDBSubnet'
EXT_TITLE = "ExtraStorage"
EXT_MP_TITLE = "MountPoint"
R53_EXT_TITLE = "ExtDNS"
R53_INT_TITLE = "IntDNS"

KEYPAIR = "KeyName"

def ingress(port, end_port=None, protocol='tcp', cidr='0.0.0.0/0'):
    if not end_port:
        end_port = port
    return ec2.SecurityGroupRule(**{
        'FromPort': port,
        'ToPort': end_port,
        'IpProtocol': protocol,
        'CidrIp': cidr
    })

def complex_ingress(struct):
    # it's just not that simple
    if not isinstance(struct, dict):
        port = struct
        return ingress(port)
    assert len(struct.items()) == 1, "port mapping struct must contain a single key: %r" % struct
    port, struct = first(struct.items())
    default_end_port = port
    default_cidr_ip = '0.0.0.0/0'
    default_protocol = 'tcp'
    return ingress(port, **{
        # TODO: rename 'guest' in project file to something less wrong
        'end_port': struct.get('guest', default_end_port),
        'protocol': struct.get('protocol', default_protocol),
        'cidr': struct.get('cidr-ip', default_cidr_ip),
    })

def security_group(group_id, vpc_id, ingress_structs, description=""):
    return ec2.SecurityGroup(group_id, **{
        'GroupDescription': description or 'security group',
        'VpcId': vpc_id,
        'SecurityGroupIngress': map(complex_ingress, ingress_structs)
    })

def ec2_security(context):
    assert 'ports' in context['project']['aws'], "Missing `ports` configuration in `aws` for '%s'" % context['stackname']

    return security_group(
        SECURITY_GROUP_TITLE,
        context['project']['aws']['vpc-id'],
        context['project']['aws']['ports']
    ) # list of strings or dicts

def rds_security(context):
    "returns a security group for the rds instance. this security group only allows access within the subnet"
    engine_ports = {
        'postgres': 5432,
        'mysql': 3306
    }
    ingress_ports = [engine_ports[context['project']['aws']['rds']['engine']]]
    return security_group("VPCSecurityGroup", \
       context['project']['aws']['vpc-id'], \
       ingress_ports, \
       "RDS DB security group")

#
#
#


def instance_tags(context, node=None):
    # NOTE: RDS instances also call this function
    tags = {
        'Owner': context['author'],
        'Project': context['project_name'], # journal
        # the name AWS Console uses to label an instance
        'Name': context['stackname'] # ll: journal-prod
    }
    if node:
        # this instance is part of a cluster
        tags.update({
            'Name': '%s--%d' % (context['stackname'], node), # ll: journal--prod--1
            'Cluster': context['stackname'], # ll: journal--prod
            'Node': node, # ll: 1
        })
    return [ec2.Tag(key, value) for key, value in tags.items()]

def ec2instance(context, node):
    lu = partial(utils.lu, context)
    build_vars = dict(context)
    build_vars['node'] = node
    build_vars['nodename'] = "%s--%s" % (context['stackname'], node)
    # the above context will reside on the server at /etc/build-vars.json.b64
    # this gives Salt all (most) of the data that was available at template compile time.
    build_vars_serialization = bvars.encode_bvars(build_vars)

    project_ec2 = {
        "ImageId": lu('project.aws.ami'),
        "InstanceType": lu('project.aws.type'), # t2.small, m1.medium, etc
        "KeyName": Ref(KEYPAIR),
        "SecurityGroupIds": [Ref(SECURITY_GROUP_TITLE)],
        "SubnetId": lu('project.aws.subnet-id'), # ll: "subnet-1d4eb46a"
        "Tags": instance_tags(context, node),

        "UserData": Base64("""#!/bin/bash
echo %s > /etc/build-vars.json.b64""" % build_vars_serialization),
    }
    return ec2.Instance(EC2_TITLE_NODE % node, **project_ec2)

def mkoutput(title, desc, val):
    if isinstance(val, tuple):
        val = GetAtt(val[0], val[1])
    return Output(title, Description=desc, Value=val)

def _ec2_outputs(node):
    # http://docs.aws.amazon.com/AWSCloudFormation/latest/UserGuide/intrinsic-function-reference-getatt.html
    return [
        mkoutput("AZ%d" % node, "Availability Zone of the newly created EC2 instance", (EC2_TITLE_NODE % node, "AvailabilityZone")),
        mkoutput("InstanceId%d" % node, "InstanceId of the newly created EC2 instance", Ref(EC2_TITLE_NODE % node)),

        # these values are generated by AWS
        mkoutput("PrivateIP%d" % node, "Private IP address of the newly created EC2 instance", (EC2_TITLE_NODE % node, "PrivateIp")),
        mkoutput("PublicIP%d" % node, "Public IP address of the newly created EC2 instance", (EC2_TITLE_NODE % node, "PublicIp")),
        mkoutput("PublicDNS%d" % node, "Public DNSName of the newly created EC2 instance", (EC2_TITLE_NODE % node, "PublicDnsName")),
        mkoutput("PrivateDNS%d" % node, "Private DNSName of the newly created EC2 instance", (EC2_TITLE_NODE % node, "PrivateDnsName")),
    ]

def rdsinstance(context):
    lu = partial(utils.lu, context)

    # db subnet *group*
    # it's expected the db subnets themselves are already created within the VPC
    # you just need to plug their ids into the project file.
    # not really sure if a subnet group is anything more meaningful than 'a collection of subnet ids'
    rsn = rds.DBSubnetGroup(DBSUBNETGROUP_TITLE, **{
        "DBSubnetGroupDescription": "a group of subnets for this rds instance.",
        "SubnetIds": lu('project.aws.rds.subnets'),
    })

    # rds security group. uses the ec2 security group
    vpcdbsg = rds_security(context)

    # db instance
    data = {
        'DBName': lu('rds_dbname'), # dbname generated from instance id.
        'DBInstanceIdentifier': lu('rds_instance_id'), # ll: 'lax-2015-12-31' from 'lax--2015-12-31'
        'PubliclyAccessible': False,
        'AllocatedStorage': lu('project.aws.rds.storage'),
        'StorageType': 'Standard',
        'MultiAZ': lu('project.aws.rds.multi-az'),
        'VPCSecurityGroups': [Ref(vpcdbsg)],
        'DBSubnetGroupName': Ref(rsn),
        'DBInstanceClass': lu('project.aws.rds.type'),
        'Engine': lu('project.aws.rds.engine'),
        'MasterUsername': lu('rds_username'), # pillar data is now UNavailable
        'MasterUserPassword': lu('rds_password'),
        'BackupRetentionPeriod': lu('project.aws.rds.backup-retention'),
        'DeletionPolicy': 'Snapshot',
        "Tags": instance_tags(context),
        "AllowMajorVersionUpgrade": False, # default? not specified.
        "AutoMinorVersionUpgrade": True, # default
        # something is converting this value to an int :(
        "EngineVersion": str(lu('project.aws.rds.version')), # 'defaults.aws.rds.storage')),
    }
    rdbi = rds.DBInstance(RDS_TITLE, **data)
    return rsn, rdbi, vpcdbsg

def ext_volume(context_ext):
    vtype = context_ext.get('type', 'standard')
    # who cares what gp2 stands for? everyone knows what 'ssd' and 'standard' mean ...
    if vtype == 'ssd':
        vtype = 'gp2'
    
    args = {
        "Size": str(context_ext['size']),
        "AvailabilityZone": GetAtt(EC2_TITLE, "AvailabilityZone"),
        "VolumeType": vtype,
    }
    ec2v = ec2.Volume(EXT_TITLE, **args)
    
    args = {
        "InstanceId": Ref(EC2_TITLE),
        "VolumeId": Ref(ec2v),
        "Device": context_ext['device'],
    }
    ec2va = ec2.VolumeAttachment(EXT_MP_TITLE, **args)
    return ec2v, ec2va

def external_dns(context):
    # The DNS name of an existing Amazon Route 53 hosted zone
    hostedzone = context['domain'] + "." # TRAILING DOT IS IMPORTANT!
    dns_record = route53.RecordSetType(
        R53_EXT_TITLE,
        HostedZoneName=hostedzone,
        Comment = "External DNS record",
        Name = context['full_hostname'],
        Type = "A",
        TTL = "900",
        ResourceRecords=[GetAtt(EC2_TITLE, "PublicIp")],
    )
    return dns_record

def internal_dns(context):
    # The DNS name of an existing Amazon Route 53 hosted zone
    hostedzone = context['int_domain'] + "." # TRAILING DOT IS IMPORTANT!
    dns_record = route53.RecordSetType(
        R53_INT_TITLE,
        HostedZoneName=hostedzone,
        Comment = "Internal DNS record",
        Name = context['int_full_hostname'],
        Type = "A",
        TTL = "900",
        ResourceRecords=[GetAtt(EC2_TITLE, "PrivateIp")],
    )
    return dns_record
    

def render(context):
    template = Template()
    cfn_outputs = []

    if context['ec2']:
        # all ec2 nodes in a cluster share the same security group
        secgroup = ec2_security(context)
        template.add_resource(secgroup)

        for node in range(1, context['ec2']['cluster-size'] + 1):
            instance = ec2instance(context, node)
            template.add_resource(instance)
            cfn_outputs.extend(_ec2_outputs(node))

        # all ec2 nodes in a cluster share the same keypair
        template.add_parameter(Parameter(KEYPAIR, **{
            "Type": "String",
            "Description": "EC2 KeyPair that enables SSH access to this instance",
        }))

    if context['rds_instance_id']:
        map(template.add_resource, rdsinstance(context))
        cfn_outputs.extend([
            mkoutput("RDSHost", "Connection endpoint for the DB cluster", (RDS_TITLE, "Endpoint.Address")),
            mkoutput("RDSPort", "The port number on which the database accepts connections", (RDS_TITLE, "Endpoint.Port")),])
    
    if context['ext']:
        map(template.add_resource, ext_volume(context['ext']))

    def sanitize_title(string):
        return "".join(map(str.capitalize, string.split("-")))
        
    for topic_name in context['sns']:
        topic = template.add_resource(sns.Topic(
            sanitize_title(topic_name) + "Topic",
            TopicName=topic_name
        ))
        template.add_output(Output(
            sanitize_title(topic_name) + "TopicArn",
            Value=Ref(topic)
        ))

    for queue_name in context['sqs']:
        queue = template.add_resource(sqs.Queue(
            sanitize_title(queue_name) + "Queue", 
            QueueName=queue_name
        ))
        template.add_output(Output(
            sanitize_title(queue_name) + "QueueArn",
            Value=GetAtt(queue, "Arn")
        ))

    # TODO: these hostnames will be assigned to an ELB for cluster-size >= 2
    if context['ec2'] and context['ec2']['cluster-size'] == 1:
        if context['full_hostname']:
            template.add_resource(external_dns(context))
            cfn_outputs.extend([
                mkoutput("DomainName", "Domain name of the newly created EC2 instance", Ref(R53_EXT_TITLE)),
            ])

        # ec2 nodes in a cluster DONT get an internal hostname
        if context['int_full_hostname']:
            template.add_resource(internal_dns(context))        
            cfn_outputs.extend([
                mkoutput("IntDomainName", "Domain name of the newly created EC2 instance", Ref(R53_INT_TITLE))
            ])

    map(template.add_output, cfn_outputs)
    return template.to_json()
<|MERGE_RESOLUTION|>--- conflicted
+++ resolved
@@ -9,14 +9,7 @@
 `cfngen.py` is in charge of constructing this data struct and writing 
 it to the correct file etc."""
 
-<<<<<<< HEAD
-from . import utils
-=======
-import base64
-import json
-import re
 from . import utils, bvars
->>>>>>> 532fb47c
 from troposphere import GetAtt, Output, Ref, Template, ec2, rds, sns, sqs, Base64, route53, Parameter
 
 from functools import partial
