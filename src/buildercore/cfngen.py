--- conflicted
+++ resolved
@@ -37,11 +37,7 @@
     whatever renders the final template"""
 
     supported_projects = project.project_list()
-<<<<<<< HEAD
-    assert pname in supported_projects, "Unknown project %r. Known projects: %s" % (pname, supported_projects)
-=======
-    ensure(pname in supported_projects, "Unknown project %r" % pname)
->>>>>>> b318c0c2
+    ensure(pname in supported_projects,  Known projects: %s" % (pname, supported_projects))
 
     project_data = project.project_data(pname)
     if 'alt-config' in more_context:
