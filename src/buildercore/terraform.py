--- conflicted
+++ resolved
@@ -1035,12 +1035,8 @@
         'max_size': context['eks']['worker']['max-size'],
         'desired_capacity': context['eks']['worker']['desired-capacity'],
         'vpc_zone_identifier': [context['eks']['worker-subnet-id'], context['eks']['worker-redundant-subnet-id']],
-<<<<<<< HEAD
         'tag': autoscaling_group_tags,
-=======
-        'tags': autoscaling_group_tags,
         'lifecycle': {'ignore_changes': ['desired_capacity'] if lookup(context, 'eks.worker.ignore-desired-capacity-drift', False) == True else []},
->>>>>>> a6a8ac16
     })
 
 def _render_eks_workers_role(context, template):
