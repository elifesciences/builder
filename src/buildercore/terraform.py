import json
import os
from os.path import join
from python_terraform import Terraform
from buildercore.utils import ensure
from .config import BUILDER_BUCKET, BUILDER_REGION, TERRAFORM_DIR, ConfigurationError
from .context_handler import only_if

PROVIDER_FASTLY_VERSION = '0.1.4',
RESOURCE_TYPE_FASTLY = 'fastly_service_v1'
RESOURCE_NAME_FASTLY = 'fastly-cdn'

FASTLY_GZIP_TYPES = ['text/html', 'application/x-javascript', 'text/css', 'application/javascript',
                     'text/javascript', 'application/json', 'application/vnd.ms-fontobject',
                     'application/x-font-opentype', 'application/x-font-truetype',
                     'application/x-font-ttf', 'application/xml', 'font/eot', 'font/opentype',
                     'font/otf', 'image/svg+xml', 'image/vnd.microsoft.icon', 'text/plain',
                     'text/xml']
FASTLY_GZIP_EXTENSIONS = ['css', 'js', 'html', 'eot', 'ico', 'otf', 'ttf', 'json']

def render(context):
    if not context['fastly']:
        return '{}'

    all_allowed_subdomains = context['fastly']['subdomains'] + context['fastly']['subdomains-without-dns']
    tf_file = {
        'resource': {
            RESOURCE_TYPE_FASTLY: {
                # must be unique but only in a certain context like this, use some constants
                RESOURCE_NAME_FASTLY: {
                    'name': context['stackname'],
                    'domain': [
                        {'name': subdomain} for subdomain in all_allowed_subdomains
                    ],
                    'backend': {
                        'address': context['full_hostname'],
                        'name': context['stackname'],
                        'port': 443,
                        'use_ssl': True,
                        'ssl_cert_hostname': context['full_hostname'],
                        'ssl_check_cert': True,
                    },
<<<<<<< HEAD
                    'request_setting': {
                        'name': 'default',
                        'force_ssl': True,
                        # shouldn't need to replicate the defaults
                        # https://github.com/terraform-providers/terraform-provider-fastly/issues/50
                        # https://github.com/terraform-providers/terraform-provider-fastly/issues/67
                        'timer_support': True,
                        'xff': 'leave',
=======
                    'gzip': {
                        'name': 'default',
                        # shouldn't need to replicate the defaults
                        # https://github.com/terraform-providers/terraform-provider-fastly/issues/66
                        'content_types': sorted(FASTLY_GZIP_TYPES),
                        'extensions': sorted(FASTLY_GZIP_EXTENSIONS),
>>>>>>> abff3d55
                    },
                    'force_destroy': True
                }
            }
        },
    }
    return json.dumps(tf_file)

def init(stackname):
    working_dir = join(TERRAFORM_DIR, stackname) # ll: ./.cfn/terraform/project--prod/
    terraform = Terraform(working_dir=working_dir)
    with open('%s/backend.tf' % working_dir, 'w') as fp:
        fp.write(json.dumps({
            'terraform': {
                'backend': {
                    's3': {
                        'bucket': BUILDER_BUCKET,
                        'key': 'terraform/%s.tfstate' % stackname,
                        'region': BUILDER_REGION,
                    },
                },
            },
        }))
    with open('%s/providers.tf' % working_dir, 'w') as fp:
        fp.write(json.dumps({
            'provider': {
                'fastly': {
                    # exact version constraint
                    'version': "= %s" % PROVIDER_FASTLY_VERSION,
                },
            },
        }))
    terraform.init(input=False, capture_output=False, raise_on_error=True)
    return terraform

@only_if('fastly')
def update(stackname, context):
    ensure('FASTLY_API_KEY' in os.environ, "a FASTLY_API_KEY environment variable is required to provision Fastly resources. See https://manage.fastly.com/account/personal/tokens", ConfigurationError)
    terraform = init(stackname)
    terraform.apply(input=False, capture_output=False, raise_on_error=True)

@only_if('fastly')
def destroy(stackname, context):
    terraform = init(stackname)
    terraform.destroy(input=False, capture_output=False, raise_on_error=True)
    # TODO: also destroy files<|MERGE_RESOLUTION|>--- conflicted
+++ resolved
@@ -40,7 +40,6 @@
                         'ssl_cert_hostname': context['full_hostname'],
                         'ssl_check_cert': True,
                     },
-<<<<<<< HEAD
                     'request_setting': {
                         'name': 'default',
                         'force_ssl': True,
@@ -49,14 +48,13 @@
                         # https://github.com/terraform-providers/terraform-provider-fastly/issues/67
                         'timer_support': True,
                         'xff': 'leave',
-=======
+                    },
                     'gzip': {
                         'name': 'default',
                         # shouldn't need to replicate the defaults
                         # https://github.com/terraform-providers/terraform-provider-fastly/issues/66
                         'content_types': sorted(FASTLY_GZIP_TYPES),
                         'extensions': sorted(FASTLY_GZIP_EXTENSIONS),
->>>>>>> abff3d55
                     },
                     'force_destroy': True
                 }
