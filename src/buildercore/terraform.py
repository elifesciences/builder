from collections import namedtuple, OrderedDict
import os, re, shutil, json
from os.path import join
from python_terraform import Terraform, IsFlagged, IsNotFlagged
from .config import BUILDER_BUCKET, BUILDER_REGION, TERRAFORM_DIR, PROJECT_PATH
from .context_handler import only_if, load_context
from .utils import ensure, mkdir_p, lookup
from . import aws, fastly

MANAGED_SERVICES = ['fastly', 'gcs', 'bigquery', 'eks']
only_if_managed_services_are_present = only_if(*MANAGED_SERVICES)

EMPTY_TEMPLATE = '{}'
PROVIDER_AWS_VERSION = '2.28.0'
PROVIDER_TLS_VERSION = '2.2'
PROVIDER_FASTLY_VERSION = '0.9.0' # '0.26.0' last for terraform 0.11.x
PROVIDER_VAULT_VERSION = '1.3' # '1.9.0' last for terraform 0.11.x
HELM_CHART_VERSION_EXTERNAL_DNS = '2.6.1'
HELM_CHART_VERSION_RAW = '0.2.3'
HELM_APP_VERSION_EXTERNAL_DNS = '0.5.16'

RESOURCE_TYPE_FASTLY = 'fastly_service_v1'
RESOURCE_NAME_FASTLY = 'fastly-cdn'

DATA_TYPE_VAULT_GENERIC_SECRET = 'vault_generic_secret'
DATA_TYPE_HTTP = 'http'
DATA_TYPE_TEMPLATE = 'template_file'
DATA_TYPE_AWS_AMI = 'aws_ami'
DATA_TYPE_HELM_REPOSITORY = 'helm_repository'
DATA_NAME_VAULT_GCS_LOGGING = 'fastly-gcs-logging'
DATA_NAME_VAULT_GCP_LOGGING = 'fastly-gcp-logging'
DATA_NAME_VAULT_FASTLY_API_KEY = 'fastly'
DATA_NAME_VAULT_GCP_API_KEY = 'gcp'
DATA_NAME_VAULT_GITHUB = 'github'
DATA_NAME_HELM_INCUBATOR = 'incubator'

# keys to lookup in Vault
# cannot modify these without putting new values inside Vault:
#     VAULT_ADDR=https://...:8200 vault put secret/builder/apikey/fastly-gcs-logging email=... secret_key=@~/file.json
VAULT_PATH_FASTLY = 'secret/builder/apikey/fastly'
VAULT_PATH_FASTLY_GCS_LOGGING = 'secret/builder/apikey/fastly-gcs-logging'
VAULT_PATH_FASTLY_GCP_LOGGING = 'secret/builder/apikey/fastly-gcp-logging'
VAULT_PATH_GCP = 'secret/builder/apikey/gcp'
VAULT_PATH_GITHUB = 'secret/builder/apikey/github'

FASTLY_GZIP_TYPES = ['text/html', 'application/x-javascript', 'text/css', 'application/javascript',
                     'text/javascript', 'application/json', 'application/vnd.ms-fontobject',
                     'application/x-font-opentype', 'application/x-font-truetype',
                     'application/x-font-ttf', 'application/xml', 'font/eot', 'font/opentype',
                     'font/otf', 'image/svg+xml', 'image/vnd.microsoft.icon', 'text/plain',
                     'text/xml']
FASTLY_GZIP_EXTENSIONS = ['css', 'js', 'html', 'eot', 'ico', 'otf', 'ttf', 'json']
FASTLY_LOG_FORMAT = """{
  "timestamp":"%{begin:%Y-%m-%dT%H:%M:%S}t",
  "time_elapsed":%{time.elapsed.usec}V,
  "object_hits": %{obj.hits}V,
  "object_lastuse": "%{obj.lastuse}V",
  "is_tls":%{if(req.is_ssl, "true", "false")}V,
  "client_ip":"%{req.http.Fastly-Client-IP}V",
  "forwarded_for": "%{req.http.X-Forwarded-For}V",
  "geo_city":"%{client.geo.city}V",
  "geo_country_code":"%{client.geo.country_code}V",
  "pop_datacenter": "%{server.datacenter}V",
  "pop_region": "%{server.region}V",
  "request":"%{req.request}V",
  "original_host":"%{req.http.X-Forwarded-Host}V",
  "host":"%{req.http.Host}V",
  "url":"%{cstr_escape(req.url)}V",
  "request_referer":"%{cstr_escape(req.http.Referer)}V",
  "request_user_agent":"%{cstr_escape(req.http.User-Agent)}V",
  "request_accept":"%{cstr_escape(req.http.Accept)}V",
  "request_accept_language":"%{cstr_escape(req.http.Accept-Language)}V",
  "request_accept_charset":"%{cstr_escape(req.http.Accept-Charset)}V",
  "response_status": "%>s",
  "cache_status":"%{regsub(fastly_info.state, "^(HIT-(SYNTH)|(HITPASS|HIT|MISS|PASS|ERROR|PIPE)).*", "\\\\2\\\\3") }V"
}"""

IRSA_POLICY_TEMPLATES = {
    "kubernetes-autoscaler": lambda stackname, accountid: {
        "Version": "2012-10-17",
        "Statement": [
            {
                "Effect": "Allow",
                "Action": [
                    "autoscaling:DescribeAutoScalingGroups",
                    "autoscaling:DescribeAutoScalingInstances",
                    "autoscaling:DescribeLaunchConfigurations",
                    "autoscaling:DescribeTags",
                    "ec2:DescribeInstanceTypes",
                    "ec2:DescribeLaunchTemplateVersions"
                ],
                "Resource": ["*"]
            },
            {
                "Effect": "Allow",
                "Action": [
                    "autoscaling:SetDesiredCapacity",
                    "autoscaling:TerminateInstanceInAutoScalingGroup"
                ],
                "Resource": [
                    "${aws_autoscaling_group.worker.arn}",
                ],
            },
        ],
    },
    "external-dns": lambda stackname, accountid: {
        "Version": "2012-10-17",
        "Statement": [
            {
                "Effect": "Allow",
                "Action": [
                    "route53:ChangeResourceRecordSets",
                ],
                "Resource": [
                    "arn:aws:route53:::hostedzone/*",
                ],
            },
            {
                "Effect": "Allow",
                "Action": [
                    "route53:ListHostedZones",
                    "route53:ListResourceRecordSets",
                ],
                "Resource": [
                    "*",
                ],
            },
        ],
    },
}

# Fastly proprietary evolutions of the standard Apache log format
# https://docs.fastly.com/guides/streaming-logs/custom-log-formats#advantages-of-using-the-version-2-custom-log-format
# It's in the API:
# https://docs.fastly.com/api/logging#logging_gcs
# Not supported yet by Terraform however:
# https://www.terraform.io/docs/providers/fastly/r/service_v1.html#name-12
# FASTLY_LOG_FORMAT_VERSION = 2

# what to prefix lines with, syslog heritage
# see https://docs.fastly.com/guides/streaming-logs/changing-log-line-formats#available-message-formats
FASTLY_LOG_LINE_PREFIX = 'blank' # no prefix

# keeps different logging configurations unique in the syslog implementation
# used by Fastly, avoiding
#     fastly_service_v1.fastly-cdn: 409 - Conflict:
#     Title:  Duplicate record
#     Detail: Duplicate logging_syslog: 'default'
FASTLY_LOG_UNIQUE_IDENTIFIERS = {
    'gcs': 'default', # historically the first one
    'bigquery': 'bigquery',
}

# at the moment VCL snippets are unsupported, this can be worked
# around by using a full VCL
# https://github.com/terraform-providers/terraform-provider-fastly/issues/7 tracks when snippets could become available in Terraform
FASTLY_MAIN_VCL_KEY = 'main'

# utils

def _open(stackname, name, extension='tf.json', mode='r'):
    "`open`s a file in the `conf.TERRAFORM_DIR` belonging to given `stackname` (./.cfn/terraform/$stackname/)"
    terraform_directory = join(TERRAFORM_DIR, stackname)
    mkdir_p(terraform_directory)

    # "./.cfn/journal--prod/generated.tf"
    # "./.cfn/journal--prod/backend.tf"
    # "./.cfn/journal--prod/providers.tf"
    deprecated_path = join(TERRAFORM_DIR, stackname, '%s.tf' % name)
    if os.path.exists(deprecated_path):
        os.remove(deprecated_path)

    # "./.cfn/journal--prod/generated.tf.json"
    # "./.cfn/journal--prod/backend.tf.json"
    # "./.cfn/journal--prod/providers.tf.json"
    path = join(TERRAFORM_DIR, stackname, '%s.%s' % (name, extension))
    return open(path, mode)

# fastly

def _generate_vcl_file(stackname, content, key, extension='vcl'):
    """
    creates a VCL on the filesystem, for Terraform to dynamically load it on apply

    content can be a string or any object that can be casted to a string
    """
    with _open(stackname, key, extension=extension, mode='w') as fp:
        fp.write(str(content))
        return '${file("%s")}' % os.path.basename(fp.name)

def _render_fastly_vcl_templates(context, template, vcl_templated_snippets):
    for name, variables in context['fastly']['vcl-templates'].items():
        vcl_template = fastly.VCL_TEMPLATES[name]
        vcl_template_file = _generate_vcl_file(
            context['stackname'],
            vcl_template.content,
            vcl_template.name,
            extension='vcl.tpl'
        )

        template.populate_data(
            DATA_TYPE_TEMPLATE,
            name,
            {
                'template': vcl_template_file,
                'vars': variables,
            }
        )

        vcl_templated_snippets[name] = vcl_template.as_inclusion()

def _render_fastly_errors(context, template, vcl_templated_snippets):
    if context['fastly']['errors']:
        error_vcl_template = fastly.VCL_TEMPLATES['error-page']
        error_vcl_template_file = _generate_vcl_file(
            context['stackname'],
            error_vcl_template.content,
            error_vcl_template.name,
            extension='vcl.tpl'
        )
        errors = context['fastly']['errors']
        codes = errors.get('codes', {})
        fallbacks = errors.get('fallbacks', {})
        for code, path in codes.items():
            template.populate_data(
                DATA_TYPE_HTTP,
                'error-page-%d' % code,
                block={
                    'url': '%s%s' % (errors['url'], path),
                }
            )

            name = 'error-page-vcl-%d' % code
            template.populate_data(
                DATA_TYPE_TEMPLATE,
                name,
                {
                    'template': error_vcl_template_file,
                    'vars': {
                        'test': 'obj.status == %s' % code,
                        'synthetic_response': '${data.http.error-page-%s.body}' % code,
                    },
                }
            )
            vcl_templated_snippets[name] = error_vcl_template.as_inclusion(name)

        if fallbacks.get('4xx'):
            template.populate_data(
                DATA_TYPE_HTTP,
                'error-page-4xx',
                {
                    'url': '%s%s' % (errors['url'], fallbacks.get('4xx')),
                }
            )
            name = 'error-page-vcl-4xx'
            template.populate_data(
                DATA_TYPE_TEMPLATE,
                name,
                {
                    'template': error_vcl_template_file,
                    'vars': {
                        'test': 'obj.status >= 400 && obj.status <= 499',
                        'synthetic_response': '${data.http.error-page-4xx.body}',
                    },
                }
            )
            vcl_templated_snippets[name] = error_vcl_template.as_inclusion(name)

        if fallbacks.get('5xx'):
            template.populate_data(
                DATA_TYPE_HTTP,
                'error-page-5xx',
                {
                    'url': '%s%s' % (errors['url'], fallbacks.get('5xx')),
                }
            )
            name = 'error-page-vcl-5xx'
            template.populate_data(
                DATA_TYPE_TEMPLATE,
                name,
                {
                    'template': error_vcl_template_file,
                    'vars': {
                        'test': 'obj.status >= 500 && obj.status <= 599',
                        'synthetic_response': '${data.http.error-page-5xx.body}',
                    }
                }
            )
            vcl_templated_snippets[name] = error_vcl_template.as_inclusion(name)

def _fastly_backend(hostname, name, request_condition=None, shield=None):
    backend_resource = {
        'address': hostname,
        'name': name,
        'port': 443,
        'use_ssl': True,
        'ssl_cert_hostname': hostname,
        'ssl_sni_hostname': hostname,
        'ssl_check_cert': True,
    }
    if request_condition:
        backend_resource['request_condition'] = request_condition
    if shield:
        backend_resource['shield'] = shield
    return backend_resource

def _fastly_request_setting(override):
    request_setting_resource = {
        'name': 'default',
        # shouldn't need to replicate the defaults
        # https://github.com/terraform-providers/terraform-provider-fastly/issues/50
        # https://github.com/terraform-providers/terraform-provider-fastly/issues/67
        'timer_support': True,
        'xff': 'leave',
    }
    request_setting_resource.update(override)
    return request_setting_resource

def render_fastly(context, template):
    if not context['fastly']:
        return {}

    backends = []
    conditions = []
    request_settings = []
    headers = []
    vcl_constant_snippets = context['fastly']['vcl']
    vcl_templated_snippets = OrderedDict()

    request_settings.append(_fastly_request_setting({
        'name': 'force-ssl',
        'force_ssl': True,
    }))

    all_allowed_subdomains = context['fastly']['subdomains'] + context['fastly']['subdomains-without-dns']

    if context['fastly']['backends']:
        for name, backend in context['fastly']['backends'].items():
            if backend.get('condition'):
                condition_name = 'backend-%s-condition' % name
                conditions.append({
                    'name': condition_name,
                    'statement': backend.get('condition'),
                    'type': 'REQUEST',
                })
                request_settings.append(_fastly_request_setting({
                    'name': 'backend-%s-request-settings' % name,
                    'request_condition': condition_name,
                }))
                backend_condition_name = condition_name
            else:
                backend_condition_name = None
            shield = backend['shield'].get('pop')
            backends.append(_fastly_backend(
                backend['hostname'],
                name=name,
                request_condition=backend_condition_name,
                shield=shield
            ))
    else:
        shield = context['fastly']['shield'].get('pop')
        backends.append(_fastly_backend(
            context['full_hostname'],
            name=context['stackname'],
            shield=shield
        ))

    template.populate_resource(
        RESOURCE_TYPE_FASTLY,
        RESOURCE_NAME_FASTLY,
        block={
            'name': context['stackname'],
            'domain': [
                {'name': subdomain} for subdomain in all_allowed_subdomains
            ],
            'backend': backends,
            'default_ttl': context['fastly']['default-ttl'],
            'gzip': {
                'name': 'default',
                # shouldn't need to replicate the defaults
                # https://github.com/terraform-providers/terraform-provider-fastly/issues/66
                'content_types': sorted(FASTLY_GZIP_TYPES),
                'extensions': sorted(FASTLY_GZIP_EXTENSIONS),
            },
            'force_destroy': True,
            'vcl': []
        }
    )

    # https://registry.terraform.io/providers/fastly/fastly/latest/docs/resources/service_v1#nested-schema-for-healthcheck
    if context['fastly']['healthcheck']:
        template.populate_resource(
            RESOURCE_TYPE_FASTLY,
            RESOURCE_NAME_FASTLY,
            'healthcheck',
            block={
                'name': 'default',
                'host': context['full_hostname'],
                'path': context['fastly']['healthcheck']['path'],
                'check_interval': context['fastly']['healthcheck']['check-interval'],
                'timeout': context['fastly']['healthcheck']['timeout'],
                # lsh@2021-06-14: while debugging 503 errors from end2end and continuumtest CDNs, Fastly support offered:
                # "I would suggest to change your healthcheck configuration
                # .initial value shouldn't be lower than threshold.
                # If .initial < .threshold, the backend will be initialized as Unhealthy state until
                # (.threshold - .initial) > number of healthchecks have happened and they all are pass."
                'initial': 2, # default is 2
                'threshold': 2, # default is 3
            }
        )
        for b in template.resource[RESOURCE_TYPE_FASTLY][RESOURCE_NAME_FASTLY]['backend']:
            b['healthcheck'] = 'default'

    _render_fastly_vcl_templates(context, template, vcl_templated_snippets)
    _render_fastly_errors(context, template, vcl_templated_snippets)

    if context['fastly']['gcslogging']:
        gcslogging = context['fastly']['gcslogging']
        template.populate_resource(
            RESOURCE_TYPE_FASTLY,
            RESOURCE_NAME_FASTLY,
            'gcslogging',
            block={
                'name': FASTLY_LOG_UNIQUE_IDENTIFIERS['gcs'],
                'bucket_name': gcslogging['bucket'],
                # TODO: validate it starts with /
                'path': gcslogging['path'],
                'period': gcslogging.get('period', 3600),
                'format': FASTLY_LOG_FORMAT,
                # not supported yet
                # 'format_version': FASTLY_LOG_FORMAT_VERSION,
                'message_type': FASTLY_LOG_LINE_PREFIX,
                'email': "${data.%s.%s.data[\"email\"]}" % (DATA_TYPE_VAULT_GENERIC_SECRET, DATA_NAME_VAULT_GCS_LOGGING),
                'secret_key': "${data.%s.%s.data[\"secret_key\"]}" % (DATA_TYPE_VAULT_GENERIC_SECRET, DATA_NAME_VAULT_GCS_LOGGING),
            }
        )
        template.populate_data(
            DATA_TYPE_VAULT_GENERIC_SECRET,
            DATA_NAME_VAULT_GCS_LOGGING,
            block={
                'path': VAULT_PATH_FASTLY_GCS_LOGGING,
            }
        )

    if context['fastly']['bigquerylogging']:
        bigquerylogging = context['fastly']['bigquerylogging']
        template.populate_resource(
            RESOURCE_TYPE_FASTLY,
            RESOURCE_NAME_FASTLY,
            'bigquerylogging',
            block={
                'name': FASTLY_LOG_UNIQUE_IDENTIFIERS['bigquery'],
                'project_id': bigquerylogging['project'],
                'dataset': bigquerylogging['dataset'],
                'table': bigquerylogging['table'],
                'format': FASTLY_LOG_FORMAT,
                'email': "${data.%s.%s.data[\"email\"]}" % (DATA_TYPE_VAULT_GENERIC_SECRET, DATA_NAME_VAULT_GCP_LOGGING),
                'secret_key': "${data.%s.%s.data[\"secret_key\"]}" % (DATA_TYPE_VAULT_GENERIC_SECRET, DATA_NAME_VAULT_GCP_LOGGING),
            }
        )
        template.populate_data(
            DATA_TYPE_VAULT_GENERIC_SECRET,
            DATA_NAME_VAULT_GCP_LOGGING,
            {
                'path': VAULT_PATH_FASTLY_GCP_LOGGING,
            }
        )

    if context['fastly']['ip-blacklist']:
        ip_blacklist_acl = {
            'name': 'ip_blacklist',
        }

        ip_blacklist_condition = {
            'name': 'ip-blacklist',
            'statement': 'client.ip ~ %s' % ip_blacklist_acl['name'],
            'type': 'REQUEST',
        }

        ip_blacklist_response_object = {
            'name': 'ip-blacklist',
            'status': 403,
            'response': 'Forbidden',
            'request_condition': ip_blacklist_condition['name']
        }

        template.populate_resource_element(
            RESOURCE_TYPE_FASTLY,
            RESOURCE_NAME_FASTLY,
            'acl',
            block=ip_blacklist_acl,
        )

        conditions.append(ip_blacklist_condition)

        template.populate_resource_element(
            RESOURCE_TYPE_FASTLY,
            RESOURCE_NAME_FASTLY,
            'response_object',
            block=ip_blacklist_response_object,
        )

    if vcl_constant_snippets or vcl_templated_snippets:
        # constant snippets
        [template.populate_resource_element(
            RESOURCE_TYPE_FASTLY,
            RESOURCE_NAME_FASTLY,
            'vcl',
            {
                'name': snippet_name,
                'content': _generate_vcl_file(context['stackname'], fastly.VCL_SNIPPETS[snippet_name].content, snippet_name),
            }) for snippet_name in vcl_constant_snippets]

        # templated snippets
        [template.populate_resource_element(
            RESOURCE_TYPE_FASTLY,
            RESOURCE_NAME_FASTLY,
            'vcl',
            {
                'name': snippet_name,
                'content': '${data.template_file.%s.rendered}' % snippet_name,
            }) for snippet_name in vcl_templated_snippets]

        # main
        linked_main_vcl = fastly.MAIN_VCL_TEMPLATE
        inclusions = [fastly.VCL_SNIPPETS[name].as_inclusion() for name in vcl_constant_snippets] + list(vcl_templated_snippets.values())
        inclusions.reverse()
        for i in inclusions:
            linked_main_vcl = i.insert_include(linked_main_vcl)

        template.populate_resource_element(
            RESOURCE_TYPE_FASTLY,
            RESOURCE_NAME_FASTLY,
            'vcl',
            block={
                'name': FASTLY_MAIN_VCL_KEY,
                'content': _generate_vcl_file(
                    context['stackname'],
                    linked_main_vcl,
                    FASTLY_MAIN_VCL_KEY
                ),
                'main': True,
            }
        )

    if context['fastly']['surrogate-keys']:
        for name, surrogate in context['fastly']['surrogate-keys'].items():
            for sample_name, sample in surrogate.get('samples', {}).items():
                # check sample['url'] parsed leads to sample['value']
                match = re.match(surrogate['url'], sample['path'])
                ensure(match is not None, "Regex %s does not match sample %s" % (surrogate['url'], sample))
                sample_actual = match.expand(surrogate['value'])
                ensure(sample_actual == sample['expected'], "Incorrect generated surrogate key `%s` for sample %s" % (sample_actual, sample))

            cache_condition = {
                'name': 'condition-surrogate-%s' % name,
                'statement': 'req.url ~ "%s"' % surrogate['url'],
                'type': 'CACHE',
            }
            conditions.append(cache_condition)
            headers.append({
                'name': 'surrogate-keys %s' % name,
                'destination': "http.surrogate-key",
                'source': 'regsub(req.url, "%s", "%s")' % (surrogate['url'], surrogate['value']),
                'type': 'cache',
                'action': 'set',
                'ignore_if_set': True,
                'cache_condition': cache_condition['name'],
            })

    if conditions:
        template.populate_resource(
            RESOURCE_TYPE_FASTLY,
            RESOURCE_NAME_FASTLY,
            'condition',
            block=conditions
        )

    if headers:
        template.populate_resource(
            RESOURCE_TYPE_FASTLY,
            RESOURCE_NAME_FASTLY,
            'header',
            block=headers
        )

    if request_settings:
        template.populate_resource(
            RESOURCE_TYPE_FASTLY,
            RESOURCE_NAME_FASTLY,
            'request_setting',
            block=request_settings
        )

    return template.to_dict()

# GCS, Google Cloud Storage

def render_gcs(context, template):
    if not context['gcs']:
        return {}

    for bucket_name, options in context['gcs'].items():
        template.populate_resource('google_storage_bucket', bucket_name, block={
            'name': bucket_name,
            'location': 'us-east4',
            'storage_class': 'REGIONAL',
            'project': options['project'],
        })

    return template.to_dict()

# Google BigQuery

def render_bigquery(context, template):
    if not context['bigquery']:
        return {}

    tables = OrderedDict({})
    for dataset_id, dataset_options in context['bigquery'].items():
        for table_id, table_options in dataset_options['tables'].items():
            table_options['dataset_id'] = dataset_id
            table_options['project'] = dataset_options['project']
            tables[table_id] = table_options

    for dataset_id, options in context['bigquery'].items():
        template.populate_resource('google_bigquery_dataset', dataset_id, block={
            'dataset_id': dataset_id,
            'project': options['project'],
        })

    needs_github_token = False

    for table_id, table_options in tables.items():
        schema = table_options['schema']
        stackname = context['stackname']
        fqrn = "%s_%s" % (table_options['dataset_id'], table_id) # 'fully qualified resource name'

        if schema.startswith('https://'):
            # remote schema, add a 'http' provider and have terraform pull it down for us
            # https://www.terraform.io/docs/providers/http/data_source.html
            block = {'url': schema}
            schema_ref = '${data.http.%s.body}' % fqrn
            if schema.startswith('https://raw.githubusercontent.com/'):
                block['request_headers'] = {
                    'Authorization': 'token ${data.%s.%s.data["token"]}' % (DATA_TYPE_VAULT_GENERIC_SECRET, DATA_NAME_VAULT_GITHUB)
                }
                needs_github_token = True
            template.populate_data(
                DATA_TYPE_HTTP,
                fqrn,
                block=block
            )
        else:
            # local schema. the `schema` is relative to `PROJECT_PATH`
            schema_path = join(PROJECT_PATH, schema)
            schema_file = os.path.basename(schema)
            terraform_working_dir = join(TERRAFORM_DIR, stackname)
            mkdir_p(terraform_working_dir)
            shutil.copyfile(schema_path, join(terraform_working_dir, schema_file))
            schema_ref = '${file("%s")}' % schema_file

        table_block = {
            # this refers to the dataset resource to express the implicit dependency
            # otherwise a table can be created before the dataset, which fails
            'dataset_id': "${google_bigquery_dataset.%s.dataset_id}" % dataset_id, # "dataset"
            'table_id': table_id, # "csv_report_380"
            'project': table_options['project'], # "elife-data-pipeline"
            'schema': schema_ref,
        }
        if table_options.get('time-partitioning'):
            ensure(table_options['time-partitioning'].get('type') == 'DAY', "The only supported type of time partitioning for %s is `DAY`" % table_id)
            table_block['time_partitioning'] = table_options['time-partitioning']

        template.populate_resource('google_bigquery_table', fqrn, block=table_block)

    if needs_github_token:
        # TODO: extract and reuse as it's good for all data.http Github source,
        # not just for schemas
        template.populate_data(DATA_TYPE_VAULT_GENERIC_SECRET, 'github', block={
            'path': VAULT_PATH_GITHUB,
        })

    return template.to_dict()

# EKS

def _render_helm(context, template):
    template.populate_resource('kubernetes_service_account', 'tiller', block={
        'metadata': {
            'name': 'tiller',
            'namespace': 'kube-system',
        },
    })

    template.populate_resource('kubernetes_cluster_role_binding', 'tiller', block={
        'metadata': {
            'name': 'tiller',
        },
        'role_ref': {
            'api_group': 'rbac.authorization.k8s.io',
            'kind': 'ClusterRole',
            'name': 'cluster-admin',
        },
        'subject': [
            {
                'kind': 'ServiceAccount',
                'name': '${kubernetes_service_account.tiller.metadata.0.name}',
                'namespace': 'kube-system',
            },
        ],
    })

    template.populate_data(DATA_TYPE_HELM_REPOSITORY, DATA_NAME_HELM_INCUBATOR, block={
        'name': 'incubator',
        'url': 'https://kubernetes-charts-incubator.storage.googleapis.com',
    })

    # creating at least one release is necessary to trigger the Tiller installation
    template.populate_resource('helm_release', 'common_resources', block={
        'name': 'common-resources',
        'repository': "${data.helm_repository.%s.metadata.0.name}" % DATA_NAME_HELM_INCUBATOR,
        'chart': 'incubator/raw',
        'depends_on': ['kubernetes_cluster_role_binding.tiller'],
        'values': [
            "templates:\n- |\n  apiVersion: v1\n  kind: ConfigMap\n  metadata:\n    name: hello-world\n",
        ],
    })

    if context['eks']['external-dns']:
        template.populate_resource('helm_release', 'external_dns', block={
            'name': 'external-dns',
            # 'repository': "${data.helm_repository.%s.metadata.0.name}" % DATA_NAME_HELM_INCUBATOR,
            'chart': 'stable/external-dns',
            'version': HELM_CHART_VERSION_EXTERNAL_DNS,
            'depends_on': ['helm_release.common_resources'],
            'set': [
                {
                    'name': 'image.tag',
                    'value': HELM_APP_VERSION_EXTERNAL_DNS,
                },
                {
                    'name': 'sources[0]',
                    'value': 'service',
                },
                {
                    'name': 'provider',
                    'value': 'aws',
                },
                {
                    'name': 'domainFilters[0]',
                    'value': context['eks']['external-dns']['domain-filter'],
                },
                {
                    'name': 'policy',
                    'value': 'sync',
                },
                {
                    'name': 'aws.zoneType',
                    'value': 'public', # 'private',
                },
                {
                    'name': 'txtOwnerId',
                    'value': context['stackname'],
                },
                {
                    'name': 'rbac.create',
                    'value': 'true',
                },
            ],
        })

def _render_eks_iam_access(context, template):
    template.populate_data("tls_certificate", "oidc_cert", {
        'url': '${aws_eks_cluster.main.identity.0.oidc.0.issuer}'
    })

    template.populate_resource('aws_iam_openid_connect_provider', 'default', block={
        'client_id_list': ['sts.amazonaws.com'],
        'thumbprint_list': ['${data.tls_certificate.oidc_cert.certificates.0.sha1_fingerprint}'],
        'url': '${aws_eks_cluster.main.identity.0.oidc.0.issuer}'
    })

def _render_eks_user_access(context, template):
    template.populate_resource('aws_iam_role', 'user', block={
        'name': '%s--AmazonEKSUserRole' % context['stackname'],
        'assume_role_policy': json.dumps({
            "Version": "2012-10-17",
            "Statement": [
                {
                    "Effect": "Allow",
                    "Principal": {
                        "AWS": "arn:aws:iam::%s:root" % context['aws']['account-id'],
                    },
                    "Action": "sts:AssumeRole"
                },
            ],
        }),
    })

    template.populate_local('config_map_aws_auth', """
- rolearn: ${aws_iam_role.worker.arn}
  username: system:node:{{EC2PrivateDNSName}}
  groups:
    - system:bootstrappers
    - system:nodes
- rolearn: ${aws_iam_role.user.arn}
  groups:
    - system:masters
""")

    template.populate_resource('kubernetes_config_map', 'aws_auth', block={
        'metadata': [{
            'name': 'aws-auth',
            'namespace': 'kube-system',
        }],
        'data': {
            'mapRoles': '${local.config_map_aws_auth}',
        }
    })

def _render_eks_workers_autoscaling_group(context, template):
    template.populate_resource('aws_iam_instance_profile', 'worker', block={
        'name': '%s--worker' % context['stackname'],
        'role': '${aws_iam_role.worker.name}'
    })

    template.populate_data(DATA_TYPE_AWS_AMI, 'worker', block={
        'filter': {
            'name': 'name',
            'values': ['amazon-eks-node-%s-v*' % context['eks']['version']],
        },
        'most_recent': True,
        'owners': [aws.ACCOUNT_EKS_AMI],
    })

    # EKS currently documents this required userdata for EKS worker nodes to
    # properly configure Kubernetes applications on the EC2 instance.
    # We utilize a Terraform local here to simplify Base64 encoding this
    # information into the AutoScaling Launch Configuration.
    # More information: https://docs.aws.amazon.com/eks/latest/userguide/launch-workers.html
    template.populate_local('worker_userdata', """
#!/bin/bash
set -o xtrace
/etc/eks/bootstrap.sh --apiserver-endpoint '${aws_eks_cluster.main.endpoint}' --b64-cluster-ca '${aws_eks_cluster.main.certificate_authority.0.data}' '${aws_eks_cluster.main.name}'""")

    worker = {
        'associate_public_ip_address': True,
        'iam_instance_profile': '${aws_iam_instance_profile.worker.name}',
        'image_id': '${data.aws_ami.worker.id}',
        'instance_type': context['eks']['worker']['type'],
        'name_prefix': '%s--worker' % context['stackname'],
        'security_groups': ['${aws_security_group.worker.id}'],
        'user_data_base64': '${base64encode(local.worker_userdata)}',
        'lifecycle': {
            'create_before_destroy': True,
        },
    }
    root_volume_size = lookup(context, 'eks.worker.root.size', None)
    if root_volume_size:
        worker['root_block_device'] = {
            'volume_size': root_volume_size
        }
    template.populate_resource('aws_launch_configuration', 'worker', block=worker)

    autoscaling_group_tags = [
        {
            'key': k,
            'value': v,
            'propagate_at_launch': True,
        }
        for k, v in aws.generic_tags(context).items()
    ]
    autoscaling_group_tags.append({
        'key': 'kubernetes.io/cluster/%s' % context['stackname'],
        'value': 'owned',
        'propagate_at_launch': True,
    })
    template.populate_resource('aws_autoscaling_group', 'worker', block={
        'name': '%s--worker' % context['stackname'],
        'launch_configuration': '${aws_launch_configuration.worker.id}',
        'min_size': context['eks']['worker']['min-size'],
        'max_size': context['eks']['worker']['max-size'],
        'desired_capacity': context['eks']['worker']['desired-capacity'],
        'vpc_zone_identifier': [context['eks']['subnet-id'], context['eks']['redundant-subnet-id']],
        'tags': autoscaling_group_tags,
    })

def _render_eks_workers_role(context, template):
    template.populate_resource('aws_iam_role', 'worker', block={
        'name': '%s--AmazonEKSWorkerRole' % context['stackname'],
        'assume_role_policy': json.dumps({
            "Version": "2012-10-17",
            "Statement": [
                {
                    "Effect": "Allow",
                    "Principal": {
                        "Service": "ec2.amazonaws.com"
                    },
                    "Action": "sts:AssumeRole"
                }
            ]
        }),
    })

    template.populate_resource('aws_iam_role_policy_attachment', 'worker_connect', block={
        'policy_arn': "arn:aws:iam::aws:policy/AmazonEKSWorkerNodePolicy",
        'role': "${aws_iam_role.worker.name}",
    })

    template.populate_resource('aws_iam_role_policy_attachment', 'worker_cni', block={
        'policy_arn': "arn:aws:iam::aws:policy/AmazonEKS_CNI_Policy",
        'role': "${aws_iam_role.worker.name}",
    })

    template.populate_resource('aws_iam_role_policy_attachment', 'worker_ecr', block={
        'policy_arn': "arn:aws:iam::aws:policy/AmazonEC2ContainerRegistryReadOnly",
        'role': "${aws_iam_role.worker.name}",
    })

    if context['eks']['external-dns']:
        template.populate_resource('aws_iam_policy', 'kubernetes_external_dns', block={
            'name': '%s--AmazonRoute53KubernetesExternalDNS' % context['stackname'],
            'path': '/',
            'description': 'Allows management of DNS entries on Route53',
            'policy': json.dumps({
                "Version": "2012-10-17",
                "Statement": [
                    {
                        "Effect": "Allow",
                        "Action": [
                            "route53:ChangeResourceRecordSets",
                        ],
                        "Resource": [
                            "arn:aws:route53:::hostedzone/*",
                        ],
                    },
                    {
                        "Effect": "Allow",
                        "Action": [
                            "route53:ListHostedZones",
                            "route53:ListResourceRecordSets",
                        ],
                        "Resource": [
                            "*",
                        ],
                    },
                ],
            }),
        })

        template.populate_resource('aws_iam_role_policy_attachment', 'worker_external_dns', block={
            'policy_arn': "${aws_iam_policy.kubernetes_external_dns.arn}",
            'role': "${aws_iam_role.worker.name}",
        })

    if lookup(context, 'eks.autoscaler-policy', False):
        # kubernetes autoscaler needs to have permission to query and alter the autoscaling group from the worker nodes
        template.populate_resource('aws_iam_policy', 'kubernetes_autoscaler', block={
            'name': '%s--KubernetesAutoScalingGroupsAutoscaler' % context['stackname'],
            'path': '/',
            'description': 'Allows management of ASGs based on cluster requested workload from within the cluster',
            'policy': json.dumps({
                "Version": "2012-10-17",
                "Statement": [
                    {
                        "Effect": "Allow",
                        "Action": [
                            "autoscaling:DescribeAutoScalingGroups",
                            "autoscaling:DescribeAutoScalingInstances",
                            "autoscaling:DescribeLaunchConfigurations",
                            "autoscaling:DescribeTags",
                            "ec2:DescribeInstanceTypes",
                            "ec2:DescribeLaunchTemplateVersions"
                        ],
                        "Resource": ["*"]
                    },
                    {
                        "Effect": "Allow",
                        "Action": [
                            "autoscaling:SetDesiredCapacity",
                            "autoscaling:TerminateInstanceInAutoScalingGroup"
                        ],
                        "Resource": [
                            "${aws_autoscaling_group.worker.arn}",
                        ],
                    },
                ],
            }),
        })
        template.populate_resource('aws_iam_role_policy_attachment', 'worker_autoscaler', block={
            'policy_arn': "${aws_iam_policy.kubernetes_autoscaler.arn}",
            'role': "${aws_iam_role.worker.name}",
        })

    if context['eks']['efs']:
        template.populate_resource('aws_iam_policy', 'kubernetes_efs', block={
            'name': '%s--AmazonEFSKubernetes' % context['stackname'],
            'path': '/',
            'description': 'Allows management of EFS resources',
            'policy': json.dumps({
                "Version": "2012-10-17",
                "Statement": [
                    {
                        "Effect": "Allow",
                        "Action": [
                            "elasticfilesystem:DescribeFileSystems",
                            "elasticfilesystem:DescribeMountTargets",
                            "elasticfilesystem:DescribeMountTargetSecurityGroups",
                            "elasticfilesystem:DescribeTags",
                        ],
                        "Resource": [
                            "*",
                        ],
                    },
                ],
            }),
        })

        template.populate_resource('aws_iam_role_policy_attachment', 'worker_efs', block={
            'policy_arn': "${aws_iam_policy.kubernetes_efs.arn}",
            'role': "${aws_iam_role.worker.name}",
        })

def _render_eks_workers_security_group(context, template):
    template.populate_resource('aws_security_group_rule', 'worker_to_master', block={
        'description': 'Allow pods to communicate with the cluster API Server',
        'from_port': 443,
        'protocol': 'tcp',
        'security_group_id': '${aws_security_group.master.id}',
        'source_security_group_id': '${aws_security_group.worker.id}',
        'to_port': 443,
        'type': 'ingress',
    })

    security_group_tags = aws.generic_tags(context)
    security_group_tags['kubernetes.io/cluster/%s' % context['stackname']] = 'owned'
    template.populate_resource('aws_security_group', 'worker', block={
        'name': '%s--worker' % context['stackname'],
        'description': 'Security group for all worker nodes in the cluster',
        'vpc_id': context['aws']['vpc-id'],
        'egress': {
            'from_port': 0,
            'to_port': 0,
            'protocol': '-1',
            'cidr_blocks': ['0.0.0.0/0'],
        },
        'tags': security_group_tags,
    })

    template.populate_resource('aws_security_group_rule', 'worker_to_worker', block={
        'description': 'Allow worker nodes to communicate with each other',
        'from_port': 0,
        'protocol': '-1',
        'security_group_id': '${aws_security_group.worker.id}',
        'source_security_group_id': '${aws_security_group.worker.id}',
        'to_port': 65535,
        'type': 'ingress',
    })

    template.populate_resource('aws_security_group_rule', 'master_to_worker', block={
        'description': 'Allow worker Kubelets and pods to receive communication from the cluster control plane',
        'from_port': 1025,
        'protocol': 'tcp',
        'security_group_id': '${aws_security_group.worker.id}',
        'source_security_group_id': '${aws_security_group.master.id}',
        'to_port': 65535,
        'type': 'ingress',
    })

    template.populate_resource('aws_security_group_rule', 'eks_public_to_worker', block={
        'description': "Allow worker to expose NodePort services",
        'from_port': 30000,
        'protocol': 'tcp',
        'security_group_id': '${aws_security_group.worker.id}',
        'to_port': 32767,
        'type': 'ingress',
        'cidr_blocks': ["0.0.0.0/0"],
    })

def _render_eks_master(context, template):
    template.populate_resource('aws_eks_cluster', 'main', block={
        'name': context['stackname'],
        'version': context['eks']['version'],
        'role_arn': '${aws_iam_role.master.arn}',
        'vpc_config': {
            'security_group_ids': ['${aws_security_group.master.id}'],
            'subnet_ids': [context['eks']['subnet-id'], context['eks']['redundant-subnet-id']],
        },
        'depends_on': [
            "aws_iam_role_policy_attachment.master_kubernetes",
            "aws_iam_role_policy_attachment.master_ecs",
        ]
    })

def _render_eks_master_role(context, template):
    template.populate_resource('aws_iam_role', 'master', block={
        'name': '%s--AmazonEKSMasterRole' % context['stackname'],
        'assume_role_policy': json.dumps({
            "Version": "2012-10-17",
            "Statement": [
                {
                    "Effect": "Allow",
                    "Principal": {
                        "Service": "eks.amazonaws.com"
                    },
                    "Action": "sts:AssumeRole"
                }
            ]
        }),
    })

    template.populate_resource('aws_iam_role_policy_attachment', 'master_kubernetes', block={
        'policy_arn': "arn:aws:iam::aws:policy/AmazonEKSClusterPolicy",
        'role': "${aws_iam_role.master.name}",
    })

<<<<<<< HEAD
    if 'iam-roles' in context['eks']:
        for rolename, role_definition in context['eks']['iam-roles'].items():
            if not 'policy-template' in role_definition:
                raise RuntimeError("Please provide a valid policy-template from %s" % IRSA_POLICY_TEMPLATES.keys())

            if not role_definition['policy-template'] in IRSA_POLICY_TEMPLATES:
                raise RuntimeError("Could not find policy template with the name %s" % role_definition['policy-template'])

            if not 'service-account' in role_definition or not 'namespace' in role_definition:
                raise RuntimeError("Please provide both a service-account and namespace in the iam-roles definition")

            stackname = context['stackname']
            accountid = context['aws']['account-id']
            serviceaccount = role_definition['service-account']
            namespace = role_definition['namespace']

            policy = json.dumps(IRSA_POLICY_TEMPLATES[role_definition['policy-template']](stackname, accountid))

            assume_policy = json.dumps({
                "Version": "2012-10-17",
                "Statement": [
                    {
                        "Effect": "Allow",
                        "Principal": {
                            "Federated": "arn:aws:iam::%s::oidc-provider/${aws_eks_cluster.main.identity.0.oidc.0.issuer}" % accountid,
                        },
                        "Action": "sts:AssumeRoleWithWebIdentity",
                        "Condition": {
                            "ForAllValues:StringLike": {
                                "${aws_eks_cluster.main.identity.0.oidc.0.issuer}:aud": ["sts.amazonaws.com"],
                                "${aws_eks_cluster.main.identity.0.oidc.0.issuer}:sub": ["system:serviceaccount:%s:%s" % (namespace, serviceaccount)]
                            }
                        }
                    }
                ]
            })

            template.populate_resource('aws_iam_role', rolename, block={
                'name': '%s--%s' % (stackname, rolename),
                'assume_role_policy': assume_policy,
            })

            template.populate_resource('aws_iam_policy', rolename, block={
                'name': '%s--%s' % (stackname, rolename),
                'path': '/',
                'policy': policy,
            })

            template.populate_resource('aws_iam_role_policy_attachment', rolename, block={
                'policy_arn': "${aws_iam_policy.%s.arn}" % rolename,
                'role': "${aws_iam_role.%s.name}" % rolename,
            })

def _render_helm(context, template):
    template.populate_resource('kubernetes_service_account', 'tiller', block={
        'metadata': {
            'name': 'tiller',
            'namespace': 'kube-system',
        },
=======
    template.populate_resource('aws_iam_role_policy_attachment', 'master_ecs', block={
        'policy_arn': "arn:aws:iam::aws:policy/AmazonEKSServicePolicy",
        'role': "${aws_iam_role.master.name}",
>>>>>>> db279763
    })

def _render_eks_master_security_group(context, template):
    security_group_tags = aws.generic_tags(context)
    security_group_tags['kubernetes.io/cluster/%s' % context['stackname']] = 'owned'
    template.populate_resource('aws_security_group', 'master', block={
        'name': '%s--master' % context['stackname'],
        'description': 'Cluster communication with worker nodes',
        'vpc_id': context['aws']['vpc-id'],
        'egress': {
            'from_port': 0,
            'to_port': 0,
            'protocol': '-1',
            'cidr_blocks': ['0.0.0.0/0'],
        },
        'tags': security_group_tags,
    })

def render_eks(context, template):
    "all from https://learn.hashicorp.com/terraform/aws/eks-intro"
    if not context['eks']:
        return {}

    _render_eks_master_security_group(context, template)
    _render_eks_master_role(context, template)
    _render_eks_master(context, template)
    _render_eks_workers_security_group(context, template)
    _render_eks_workers_role(context, template)
    _render_eks_workers_autoscaling_group(context, template)
    _render_eks_user_access(context, template)
    if lookup(context, 'eks.iam-oidc-provider', False):
        _render_eks_iam_access(context, template)
    if context['eks']['helm']:
        _render_helm(context, template)

# ---

class TerraformTemplateError(RuntimeError):
    pass

class TerraformTemplate():
    def __init__(self, resource=None, data=None, locals_=None):
        if not resource:
            resource = OrderedDict()
        self.resource = resource
        if not data:
            data = OrderedDict()
        self.data = data
        if not locals_:
            locals_ = OrderedDict()
        self.locals_ = locals_

    # for naming see https://www.terraform.io/docs/configuration/resources.html#syntax
    def populate_resource(self, type, name, key=None, block=None):
        if not type in self.resource:
            self.resource[type] = OrderedDict()
        target = self.resource[type]
        if key:
            if not name in target:
                target[name] = OrderedDict()
            if key in target[name]:
                raise TerraformTemplateError(
                    "Resource %s being overwritten (%s)" % ((type, name, key), target[name][key])
                )
            target[name][key] = block
        else:
            target[name] = block

    # TODO: optional `key`?
    def populate_resource_element(self, type, name, key, block=None):
        if not type in self.resource:
            self.resource[type] = OrderedDict()
        target = self.resource[type]
        if not name in target:
            target[name] = OrderedDict()
        if not key in target[name]:
            target[name][key] = []
        target[name][key].append(block)

    def populate_data(self, type, name, block=None):
        if not type in self.data:
            self.data[type] = OrderedDict()
        if name in self.data[type]:
            raise TerraformTemplateError(
                "Data %s being overwritten (%s)" % ((type, name), self.data[type][name])
            )
        self.data[type][name] = block

    def populate_local(self, name, value):
        self.locals_[name] = value

    def to_dict(self):
        result = {}
        if self.resource:
            result['resource'] = self.resource
        if self.data:
            result['data'] = self.data
        if self.locals_:
            result['locals'] = self.locals_
        return result

class TerraformDelta(namedtuple('TerraformDelta', ['plan_output'])):
    """represents a delta between and old and new Terraform generated template, showing which resources are being added, updated, or removed.

    Extends the namedtuple-generated class to add custom methods."""

    def __str__(self):
        return self.plan_output

# ---

def write_template(stackname, contents):
    "optionally, store a terraform configuration file for the stack"
    # if the template isn't empty ...?
    if json.loads(contents):
        with _open(stackname, 'generated', mode='w') as fp:
            fp.write(contents)
            return fp.name

def read_template(stackname):
    with _open(stackname, 'generated', mode='r') as fp:
        return fp.read()

def render(context):
    template = TerraformTemplate()
    fn_list = [
        render_fastly,
        render_gcs,
        render_bigquery,
        render_eks,
    ]
    for fn in fn_list:
        fn(context, template)

    generated_template = template.to_dict()

    if not generated_template:
        return EMPTY_TEMPLATE

    return json.dumps(generated_template)

def generate_delta(new_context):
    # simplification: unless Fastly is involved, the TerraformDelta will be empty
    # this should eventually be removed, for example after test_buildercore_cfngen tests have been ported to test_buildercore_cloudformation
    # TODO: what if the new context doesn't have fastly, but it was there before?
    used_managed_services = [k for k in MANAGED_SERVICES if new_context[k]]
    if not used_managed_services:
        return None

    new_template = render(new_context)
    write_template(new_context['stackname'], new_template)
    return plan(new_context)

def plan(context):
    terraform = init(context['stackname'], context)

    def _generate_plan():
        terraform.plan(input=False, no_color=IsFlagged, capture_output=False, raise_on_error=True, detailed_exitcode=IsNotFlagged, out='out.plan')
        return 'out.plan'

    def _explain_plan(plan_filename):
        return_code, stdout, stderr = terraform.plan(plan_filename, input=False, no_color=IsFlagged, raise_on_error=True, detailed_exitcode=IsNotFlagged)
        ensure(return_code == 0, "Exit code of `terraform plan out.plan` should be 0, not %s" % return_code)
        # TODO: may not be empty if TF_LOG is used
        ensure(stderr == '', "Stderr of `terraform plan out.plan` should be empty:\n%s" % stderr)
        return _clean_stdout(stdout)

    return TerraformDelta(_explain_plan(_generate_plan()))

def _clean_stdout(stdout):
    stdout = re.sub(re.compile(r"The plan command .* as an argument.", re.MULTILINE | re.DOTALL), "", stdout)
    stdout = re.sub(re.compile(r"Note: .* is subsequently run.", re.MULTILINE | re.DOTALL), "", stdout)
    stdout = re.sub(re.compile(r"\n+", re.MULTILINE), "\n", stdout)
    return stdout

def init(stackname, context):
    working_dir = join(TERRAFORM_DIR, stackname) # "./.cfn/terraform/project--prod/"
    terraform = Terraform(working_dir=working_dir)
    with _open(stackname, 'backend', mode='w') as fp:
        fp.write(json.dumps({
            'terraform': {
                'backend': {
                    's3': {
                        'bucket': BUILDER_BUCKET,
                        'key': 'terraform/%s.tfstate' % stackname,
                        'region': BUILDER_REGION,
                    },
                },
            },
        }))
    with _open(stackname, 'providers', mode='w') as fp:
        # TODO: possibly remove unused providers
        # Terraform already prunes them when running, but would
        # simplify the .cfn/terraform/$stackname/ files
        # TODO: use TerraformTemplate?
        providers = {
            'provider': [
                {
                    'fastly': {
                        # exact version constraint
                        'version': "= %s" % PROVIDER_FASTLY_VERSION,
                        'api_key': "${data.%s.%s.data[\"api_key\"]}" % (DATA_TYPE_VAULT_GENERIC_SECRET, DATA_NAME_VAULT_FASTLY_API_KEY),
                    },
                },
                {
                    'aws': {
                        'version': "= %s" % PROVIDER_AWS_VERSION,
                        'region': context['aws']['region'],
                    },
                },
                {
                    'tls': {
                        'version': "= %s" % PROVIDER_TLS_VERSION,
                    },
                },
                {
                    'google': {
                        'version': "= %s" % '1.20.0',
                        'region': 'us-east4',
                        'credentials': "${data.%s.%s.data[\"credentials\"]}" % (DATA_TYPE_VAULT_GENERIC_SECRET, DATA_NAME_VAULT_GCP_API_KEY),
                    },
                },
                {
                    'vault': {
                        'address': context['vault']['address'],
                        # exact version constraint
                        'version': "= %s" % PROVIDER_VAULT_VERSION,
                    },
                },
            ],
            'data': {
                DATA_TYPE_VAULT_GENERIC_SECRET: {
                    # TODO: this should not be used unless Fastly is involved
                    DATA_NAME_VAULT_FASTLY_API_KEY: {
                        'path': VAULT_PATH_FASTLY,
                    },
                    # TODO: this should not be used unless GCP is involved
                    DATA_NAME_VAULT_GCP_API_KEY: {
                        'path': VAULT_PATH_GCP,
                    },
                },
            },
        }
        if context.get('eks'):
            providers['provider'].append({'kubernetes': {
                'version': "= %s" % '1.5.2',
                'host': '${data.aws_eks_cluster.main.endpoint}',
                'cluster_ca_certificate': '${base64decode(data.aws_eks_cluster.main.certificate_authority.0.data)}',
                'token': '${data.aws_eks_cluster_auth.main.token}',
                'load_config_file': False,
            }})
            providers['data']['aws_eks_cluster'] = {
                'main': {
                    'name': '${aws_eks_cluster.main.name}',
                },
            }
            # https://github.com/elifesciences/issues/issues/5775#issuecomment-658111158
            providers['provider'].append({
                'aws': {
                    'region': context['aws']['region'],
                    'version': '= %s' % PROVIDER_AWS_VERSION,
                    'alias': 'eks_assume_role',
                    'assume_role': {
                        'role_arn': '${aws_iam_role.user.arn}'
                    }
                }
            })
            providers['data']['aws_eks_cluster_auth'] = {
                'main': {
                    'provider': 'aws.eks_assume_role',
                    'name': '${aws_eks_cluster.main.name}',
                },
            }
            if context['eks']['helm']:
                providers['provider'].append({'helm': {
                    'version': '= 0.9.0',
                    'service_account': '${kubernetes_cluster_role_binding.tiller.subject.0.name}',
                    'kubernetes': {
                        'host': '${data.aws_eks_cluster.main.endpoint}',
                        'cluster_ca_certificate': '${base64decode(data.aws_eks_cluster.main.certificate_authority.0.data)}',
                        'token': '${data.aws_eks_cluster_auth.main.token}',
                        'load_config_file': False,
                    },
                }})
        fp.write(json.dumps(providers, indent=2))
    terraform.init(input=False, capture_output=False, raise_on_error=True)
    return terraform

def update_template(stackname):
    context = load_context(stackname)
    update(stackname, context)

@only_if_managed_services_are_present
def update(stackname, context):
    terraform = init(stackname, context)
    terraform.apply('out.plan', input=False, capture_output=False, raise_on_error=True)

@only_if_managed_services_are_present
def destroy(stackname, context):
    terraform = init(stackname, context)
    terraform.destroy(input=False, capture_output=False, raise_on_error=True)
    terraform_directory = join(TERRAFORM_DIR, stackname)
    shutil.rmtree(terraform_directory)

@only_if_managed_services_are_present
def bootstrap(stackname, context):
    plan(context)
    update(stackname, context)<|MERGE_RESOLUTION|>--- conflicted
+++ resolved
@@ -1115,7 +1115,17 @@
         'role': "${aws_iam_role.master.name}",
     })
 
-<<<<<<< HEAD
+    template.populate_resource('aws_iam_role_policy_attachment', 'master_ecs', block={
+        'policy_arn': "arn:aws:iam::aws:policy/AmazonEKSServicePolicy",
+        'role': "${aws_iam_role.master.name}",
+    })
+
+    template.populate_resource('aws_iam_openid_connect_provider', 'default', block={
+        'client_id_list': ['sts.amazonaws.com'],
+        'thumbprint_list': ['${data.tls_certificate.oidc_cert.certificates.0.sha1_fingerprint}'],
+        'url': '${aws_eks_cluster.main.identity.0.oidc.0.issuer}'
+    })
+
     if 'iam-roles' in context['eks']:
         for rolename, role_definition in context['eks']['iam-roles'].items():
             if not 'policy-template' in role_definition:
@@ -1169,19 +1179,6 @@
                 'role': "${aws_iam_role.%s.name}" % rolename,
             })
 
-def _render_helm(context, template):
-    template.populate_resource('kubernetes_service_account', 'tiller', block={
-        'metadata': {
-            'name': 'tiller',
-            'namespace': 'kube-system',
-        },
-=======
-    template.populate_resource('aws_iam_role_policy_attachment', 'master_ecs', block={
-        'policy_arn': "arn:aws:iam::aws:policy/AmazonEKSServicePolicy",
-        'role': "${aws_iam_role.master.name}",
->>>>>>> db279763
-    })
-
 def _render_eks_master_security_group(context, template):
     security_group_tags = aws.generic_tags(context)
     security_group_tags['kubernetes.io/cluster/%s' % context['stackname']] = 'owned'
@@ -1197,6 +1194,7 @@
         },
         'tags': security_group_tags,
     })
+
 
 def render_eks(context, template):
     "all from https://learn.hashicorp.com/terraform/aws/eks-intro"
