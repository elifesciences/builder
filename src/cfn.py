--- conflicted
+++ resolved
@@ -12,13 +12,8 @@
 from buildercore.concurrency import concurrency_for
 from buildercore.core import stack_conn, stack_pem, stack_all_ec2_nodes, tags2dict
 from buildercore.decorators import PredicateException
-<<<<<<< HEAD
 from buildercore.config import DEPLOY_USER, BOOTSTRAP_USER, USER_PRIVATE_KEY, FabricException
-from buildercore.utils import lmap
-=======
-from buildercore.config import DEPLOY_USER, BOOTSTRAP_USER, FabricException
 from buildercore.utils import lmap, ensure
->>>>>>> abff3d55
 
 import logging
 LOG = logging.getLogger(__name__)
@@ -287,13 +282,8 @@
     instances = _check_want_to_be_running(stackname)
     if not instances:
         return
-<<<<<<< HEAD
-    public_ip = _pick_node(instances, node).ip_address
+    public_ip = _pick_node(instances, node).public_ip_address
     _interactive_ssh("ssh %s@%s -i %s" % (username, public_ip, USER_PRIVATE_KEY))
-=======
-    public_ip = _pick_node(instances, node).public_ip_address
-    _interactive_ssh("ssh %s@%s" % (username, public_ip))
->>>>>>> abff3d55
 
 @task
 @requires_aws_stack
