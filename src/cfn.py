<<<<<<< HEAD
"interface to most common builder tasks."

from fabric.api import task, local, cd, lcd, settings, run, sudo, put, get
=======
from fabric.api import task, local, cd, lcd, settings, run, sudo, put, get, abort
>>>>>>> e70ecc5f
from fabric.contrib.files import exists
from fabric.contrib import files
from fabric.contrib.console import confirm
import aws, utils
from decorators import requires_project, requires_aws_stack, echo_output, deffile, setdefault, debugtask, timeit
import os
from os.path import join
from functools import wraps
from slugify import slugify
import buildercore
from buildercore import config, core, cfngen, utils as core_utils, bootstrap, bakery, project
from buildercore.core import stack_conn, stack_pem
from buildercore.utils import first
from buildercore.config import ROOT_USER, DEPLOY_USER, BOOTSTRAP_USER
from buildercore.decorators import osissue, osissuefn

import logging

LOG = logging.getLogger(__name__)

@debugtask
@echo_output
def stack_files(project=None):
    "returns a list of CloudFormation TEMPLATE FILES. accepts optional project name"
    stacks = sorted(core.stack_files())
    if project:
        return filter(lambda stack: stack.startswith("%s-" % project), stacks)
    return stacks

def requires_stack_file(func):
    "test that the stack exists in the STACKS dir"
    @wraps(func)
    def _wrapper(stackname=None, *args, **kwargs):
        flist = stack_files()
        if not flist:
            print 'no stack files exist!'
            return
        if not stackname or stackname not in flist:
            stackname = utils._pick("stack", flist, default_file=deffile('.stack'))
        return func(stackname, *args, **kwargs)
    return _wrapper

#
# tasks
#

@task
def project_list():
    for org, plist in project.org_project_map().items():
        print org
        for p in plist:
            print '  ',p
        print 

@debugtask
@echo_output
def aws_detailed_stack_list(project=None):
    region = aws.find_region()
    all_stacks = dict([(i.stack_name, i.__dict__) for i in core.raw_aws_stacks(region)])
    if project:
        return {k: v for k, v in all_stacks.items() if k.startswith("%s-" % project)}
    return all_stacks

@debugtask
@requires_stack_file
def aws_stack_exists(stackname):
    "we may know about the stack on disk, but it might not have been pushed to aws yet..."
    pdata = core.project_data_for_stackname(stackname)
    print pdata
    region = pdata['aws']['region']
    return stackname in core.all_aws_stack_names(region)

@debugtask
@requires_stack_file # @requires_inactive_stack
def delete_stack_file(stackname):
    logging.getLogger('boto').setLevel(logging.CRITICAL)
    files_removed = bootstrap.delete_stack_file
    return files_removed

@task
@requires_aws_stack
def delete_stack(stackname, confirmed):
    try:
        # we want 'confirmed' to equal the boolean True
        #pylint: disable=singleton-comparison
        if confirmed == True:
            return bootstrap.delete_stack(stackname)
    except ValueError:
        # it's possible to delete a stack and for the json stack file to be missing.
        # how? nfi. maybe legacy stuff
        LOG.exception("attempting to delete stack %r and the json template is missing", stackname)

@task
@requires_aws_stack
def aws_delete_stack(stackname):
    "tells aws to delete a stack. this doesn't delete the CloudFormation file from the stacks dir"
    print 'this is a BIG DEAL. you cannot recover from this.'
    print 'type the name of the stack to continue or anything else to quit'
    uin = raw_input('> ')
    if not uin or not uin.strip().lower() == stackname.lower():
        import difflib
        print 'you needed to type "%s" to continue.' % stackname
        print 'got:'
        print '\n'.join(difflib.ndiff([stackname], [uin]))
        exit(1)
    return delete_stack(stackname, confirmed=True)

@task
@requires_aws_stack
def aws_update_stack(stackname):
    """Updates the master and then updates the stack software.
    Only run update commands if salt has successfully been installed.
    Update commands require that the salt deploy user `DEPLOY_USER` exists."""
    return bootstrap.update_stack(stackname)

@debugtask
@requires_aws_stack
def highstate(stackname):
    with stack_conn(stackname, username=BOOTSTRAP_USER):
        sudo('salt-call saltutil.refresh_pillar') # not sure if this even does anything ...
        sudo('salt-call state.highstate')

@debugtask
@requires_aws_stack
def refresh_pillar(stackname):
    with stack_conn(stackname, username=BOOTSTRAP_USER):
        sudo('salt-call saltutil.refresh_pillar')
        
@debugtask
@requires_aws_stack
def pillar(stackname):
    with stack_conn(stackname, username=BOOTSTRAP_USER):
        sudo('salt-call pillar.items')

@debugtask
@requires_aws_stack
def aws_update_template(stackname):
    "updates the CloudFormation stack and then updates the environment"
    return bootstrap.update_template(stackname)
    
@debugtask
@requires_stack_file
def aws_create_update_stack(stackname):
    if not core.stack_is_active(stackname):
        print 'stack does not exist, creating'
        bootstrap.create_stack(stackname)
    print 'updating stack'
    bootstrap.update_stack(stackname)
    return stackname

@task
@echo_output
def aws_stack_list():
    "returns a list of realized stacks. does not include deleted stacks"
    region = aws.find_region()
    return core.all_aws_stack_names(region)

@task
@requires_aws_stack
def ssh(stackname, username=DEPLOY_USER):
    public_ip = core.stack_data(stackname)['instance']['ip_address']
    # -A forwarding of authentication agent connection
    local("ssh %s@%s -A" % (username, public_ip))

@task
@requires_aws_stack
def cmd(stackname, command=None):
    if command is None:
        abort("Please specify a command e.g. ./bldr cmd:%s,ls" % stackname)
    with stack_conn(stackname):
	with settings(abort_on_prompts=True):
            run(command)

@task
@requires_aws_stack
def owner_ssh(stackname):
    "maintainence ssh. uses the pem key and the bootstrap user to login."
    public_ip = core.stack_data(stackname)['instance']['ip_address']
    # -i identify file
    # -A forwarding of authentication agent connection
    local("ssh %s@%s -i %s -A" % (BOOTSTRAP_USER, public_ip, stack_pem(stackname)))

#
# local template management
#

@task
@requires_project
@echo_output
def create_stack(pname):
    """creates a new CloudFormation template for the given project."""
    default_instance_id, cluster_id = core_utils.ymd(), None
    inst_id = utils.uin("instance id", default_instance_id)
    stackname = core.mk_stackname(pname, inst_id, cluster_id)
    more_context = {'instance_id': stackname}

    # prompt user for alternate configurations
    pdata = project.project_data(pname)
    if pdata.has_key('aws-alt'):
        def helpfn(altkey):
            try:
                return pdata['aws-alt'][altkey]['description']
            except KeyError:
                return None
        default = 'skip this step'
        alt_config = [default] + pdata['aws-alt'].keys()
        alt_config = utils._pick('alternative config', alt_config, helpfn=helpfn)
        if alt_config != default:
            more_context['alt-config'] = alt_config

    _, out_fname = cfngen.generate_stack(pname, **more_context)

    print
    print 'CloudFormation template written to:', out_fname
    print 'use `fab cfn.aws_create_update_stack` next'
    print
    
    return stackname


'''
@debugtask
@requires_project
def print_stack_template(project):
    default_instance_id = core_utils.ymd()
    more_context = dict([
        ('instance_id', slugify(project + "-" + default_instance_id)),
    ])
    context = cfngen.build_context(project, config.PROJECT_FILE, config.PILLAR_DIR, **more_context)
    print cfngen.render_template(context)
'''

@task
@requires_project
@echo_output
def print_project_config(pname):
    return core_utils.remove_ordereddict(project.project_data(pname))
    
#
#
#

@task
@requires_project
def aws_launch_instance(project):
    try:
        stackname = create_stack(project)
        pdata = core.project_data_for_stackname(stackname)

        print 'attempting to create stack:'
        print '  stackname: ' + stackname
        print '  region:    ' + pdata['aws']['region']
        print '  vpc:       ' + pdata['aws']['vpc-id']
        print '  subnet:    ' + pdata['aws']['subnet-id']
        print
        if not confirm('continue?', default=True):
            exit()

        stackname = aws_create_update_stack(stackname)

        if stackname.startswith('master-server--'):
            print
            print "`master-server` projects must create a deploy key in it's `formula-repo` project"
            print 
            print
        
        if stackname:
            setdefault('.active-stack', stackname)
    except core.NoMasterException, e:
        LOG.warn(e.message)
        print "\n%s\ntry `./bldr master.create`'" % e.message

@task
@requires_aws_stack
def download_file(stackname, *args, **kwargs):
    with stack_conn(stackname):
        get(*args, **kwargs)

@task
@requires_aws_stack
def upload_file(stackname, local_path, remote_path, overwrite=False):
    with stack_conn(stackname):
        if files.exists(remote_path) and not overwrite:
            print 'remote file exists, not overwriting'
            exit(1)
        put(local_path, remote_path)

@task
@requires_aws_stack
def create_ami(stackname):
    pname = core.project_name_from_stackname(stackname)
    msg = "this will create a new AMI for the project %r. Continue?" % pname
    if not confirm(msg, default=False):
        print 'doing nothing'
        return
    amiid = bakery.create_ami(stackname)
    #amiid = "ami-e9ff3682"
    print 'AWS is now creating AMI with id', amiid
    path = pname + '.aws.ami'
    # wait until ami finished creating?
    #core.update_project_file(pname + ".aws.ami", amiid)
    new_project_file = project.update_project_file(path, amiid)
    output_file = project.write_project_file(new_project_file)
    print '\n' * 4
    print 'wrote', output_file
    print 'updated project file with new ami. these changes must be merged and committed manually'
    print '\n' * 4

#
# rds tests
#

@debugtask
@requires_aws_stack
@echo_output
def aws_rds_snapshots(stackname):
    from boto import rds
    conn = rds.RDSConnection()
    instance = conn.get_all_dbinstances(instance_id=stackname)[0]
    # all snapshots order by creation time
    objdata = conn.get_all_dbsnapshots(instance_id=instance.id)
    data = sorted(map(lambda ss: ss.__dict__, objdata), key=lambda i: i['snapshot_create_time'])
    return data<|MERGE_RESOLUTION|>--- conflicted
+++ resolved
@@ -1,10 +1,4 @@
-<<<<<<< HEAD
-"interface to most common builder tasks."
-
-from fabric.api import task, local, cd, lcd, settings, run, sudo, put, get
-=======
 from fabric.api import task, local, cd, lcd, settings, run, sudo, put, get, abort
->>>>>>> e70ecc5f
 from fabric.contrib.files import exists
 from fabric.contrib import files
 from fabric.contrib.console import confirm
