--- conflicted
+++ resolved
@@ -248,22 +248,15 @@
         max_description_len = 60
         for tm in task_map_list:
             path_len = len(tm['name'])
-<<<<<<< HEAD
             offset = (max_path_len - path_len) + task_description_gap
             offset = ' ' * offset
             task_name = tm['name']
             description = tm['description'][:max_description_len]
             leading_indent = ' ' * indent
             print(leading_indent + task_name + offset + description)
-        return 0
-=======
-            max_path_len = 35
-            offset = (max_path_len - path_len) + 2
-            print("%s%s%s%s" % (' ' * indent, tm['name'], ' ' * offset, tm['description']))
 
         # no explicit invocation of help gets you an error code
         return 0 if command_string else 1
->>>>>>> f38d5aeb
 
     task_result = exec_task(command_string, task_map_list)
     return task_result['rc']
