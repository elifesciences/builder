# Running on OSX

`builder` supports MacOS. Anything preventing `builder` from running on MacOS is a bug and an issue should be opened.

That said, `builder` is developed, tested and used daily on Linux, not MacOS.

## Running in a container

Problems running `builder` on MacOS often come from the the underlying dependencies. These dependencies are captured in `.prerequisites.py` that are checked when `update.sh` is run.

If these dependency problems can't be resolved then `builder` can be run inside a container by running:

    ./mac-bldr.sh

Inside a running instance:

    ./update.sh --exclude virtualbox

(`--exclude virtualbox` is for M* ARM-based macs, as Virtualbox doesn't work outside x86 platforms.)

Depending on the commands you intend to run, you might also need to login into `vault`.

    ./bldr vault.login

You should then be able to run any command you need to.

If you use a different SSH key, or your AWS credentials are stored in a non-standard location then use the 
`CUSTOM_SSH_KEY` and `CUSTOM_AWS_CREDENTIALS` environment variables to point at the right files, e.g.

    CUSTOM_SSH_KEY=/path/to/ssh/key CUSTOM_AWS_CREDENTIALS=/path/to/aws/credentials/file ./mac-bldr.sh

## Running natively

`builder` will run faster outside of the intel-based container above and is much easier to setup with an existing 
ssh-agent. These instructions should get you up and running.

Install from dependancies with homebrew:

    brew install vagrant git openssl@1.1 libssh2 libffi python@3.8

An older version of `vault` (v0.11) is run on the server-side (though the newer clients maintain a level of backwards
compatibility with older server APIs). You can install these versions globally, or local to just builder and set your 
path appropriately like so:

```
mkdir .bin
curl https://releases.hashicorp.com/vault/0.11.6/vault_0.11.6_darwin_amd64.zip -o vault.zip 
unzip ./vault.zip -d .bin
rm ./vault.zip
export PATH="$(PWD)/.bin:$PATH"
```

<<<<<<< HEAD
Then run the `./update.sh` script, which overrides a few of the build paths via environment variables to build correctly 
from Homebrew installed libraries (to match libraries Python was built against).
=======
Then activate the venv:

```
source ./venv/bin/activate
```

Then run the `./update.sh` script, which overrides a few of the build paths via Environment Variables to build correctly from homebrew installed libraries (to match libraries Python was built against)
>>>>>>> 674d21c3

    ./update.sh --exclude virtualbox

(`--exclude virtualbox` is for M* ARM-based macs, as Virtualbox doesn't work outside x86 platforms.)

You should now be able to run `./bldr` commands.<|MERGE_RESOLUTION|>--- conflicted
+++ resolved
@@ -50,18 +50,12 @@
 export PATH="$(PWD)/.bin:$PATH"
 ```
 
-<<<<<<< HEAD
+Activate the Python virtualenv:
+
+    source ./venv/bin/activate
+
 Then run the `./update.sh` script, which overrides a few of the build paths via environment variables to build correctly 
 from Homebrew installed libraries (to match libraries Python was built against).
-=======
-Then activate the venv:
-
-```
-source ./venv/bin/activate
-```
-
-Then run the `./update.sh` script, which overrides a few of the build paths via Environment Variables to build correctly from homebrew installed libraries (to match libraries Python was built against)
->>>>>>> 674d21c3
 
     ./update.sh --exclude virtualbox
 
