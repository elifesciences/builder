#!/bin/bash
# *ALL INSTANCES*
<<<<<<< HEAD
# run as root
# copied into the virtual machine and executed. DO NOT run on your host machine.
=======
# copied/uploaded onto the virtual machine and executed. DO NOT run on your host machine.
# run as root
>>>>>>> 38cdf3e1

set -e # everything must pass
set -u # no unbound variables
set -xv  # output the scripts and interpolated steps

<<<<<<< HEAD
export DEBIAN_FRONTEND=noninteractive # no ncurses prompts
=======
export DEBIAN_FRONTEND=noninteractive
>>>>>>> 38cdf3e1

echo "-----------------------------"

if [ ! "$#" -ge 3 ]; then
    echo "Usage: ./bootstrap.sh <version> <minion_id> <install_master> [master_ipaddr]"
    echo "Example: ./bootstrap.sh 2017.7.x journal--end2end--1 false 10.0.0.1"
    exit 1
fi

version=$1
minion_id=$2
install_master=$3
master_ipaddr=${4:-""} # optional 4th argument. masterless minions do not use this.

# ensures the SSH_AUTH_SOCK envvar is retained when we sudo to root
# this allows the root user to talk to private git repos
echo 'Defaults>root env_keep+=SSH_AUTH_SOCK' > /etc/sudoers.d/00-ssh-auth-sock-root
chmod 440 /etc/sudoers.d/00-ssh-auth-sock-root
chmod -R 777 /tmp


installing=false
upgrading=false
if [ ! -e /root/events.log ]; then
    # we're installing for the first time if: we can't find an event.log file.
    # this file is deleted upon stack creation and populated after successful 
    # salt installation
    installing=true
else
    if ! (salt-minion --version | grep "$version"); then
        upgrading=true
    fi
fi

upgrade_python=false
install_git=false

# Python is such a hard dependency of Salt that we have to upgrade it outside of 
# Salt to avoid changing it while it is running

if ! command -v python2.7; then
    # python2 not found
    upgrade_python=true
else
    # python found, check installed version
    python_version=$(dpkg-query -W --showformat="\${Version}" python2.7) # e.g. 2.7.5-5ubuntu3
    if dpkg --compare-versions "$python_version" lt 2.7.12; then
        # we used this, which is not available anymore, to provide a more recent Python 2.7
        # let's remove it to avoid apt-get update errors
        rm -f /etc/apt/sources.list.d/fkrull-deadsnakes-python2_7-trusty.list

        # provides python2.7[.13] package and some dependencies
        add-apt-repository -y ppa:jonathonf/python-2.7

        # provides a recent python-urllib3 (1.13.1-2) because:
        # libpython2.7-stdlib : Breaks: python-urllib3 (< 1.9.1-3) but 1.7.1-1ubuntu4 is to be installed
        # due to the previous PPA
        add-apt-repository -y ppa:ross-kallisti/python-urllib3
        upgrade_python=true
    fi

    # if flag present, upgrade python
    if [ -f /root/upgrade-python.flag ]; then
        upgrade_python=true
    fi
fi

if ! dpkg -l git; then
    # git not found
    install_git=true
fi

if ($upgrade_python || $install_git); then
    apt-get update -y
fi


# flag we can toggle to disable installation of python2 and python2 libs
# set to `false` once all formulas and formula code has been updated
elife_depends_on_python2=true

if $upgrade_python; then

    if $elife_depends_on_python2; then
        echo "eLife still has formulas that depend on Python2!"
        apt-get install python2.7 python2.7-dev -y
    fi

    apt-get install python3 python3-dev -y

    # virtualenvs have to be recreated
    find /srv /opt -depth -type d -name venv -exec rm -rf "{}" \;

    # install/upgrade pip+setuptools
    if $elife_depends_on_python2; then
        apt-get install python-pip python-setuptools --no-install-recommends -y
        python2.7 -m pip install pip setuptools --upgrade
    fi

    apt-get install python3-pip python3-setuptools --no-install-recommends -y
    python3 -m pip install pip setuptools --upgrade

    # remove flag, if it exists
    rm -f /root/upgrade-python.flag
fi

if $install_git; then
    apt-get install git -y
fi


# salt-minion
if ($installing || $upgrading); then
    echo "Bootstrap salt $version"
    wget -O salt_bootstrap.sh https://bootstrap.saltstack.com --no-verbose

    # -x  Changes the Python version used to install Salt.
    # -P  Allow pip based installations.
    # -F  Allow copied files to overwrite existing(config, init.d, etc)
    # -c  Temporary configuration directory
    # -M  Also install master
    # https://github.com/saltstack/salt-bootstrap/blob/develop/bootstrap-salt.sh
    sh salt_bootstrap.sh -x python3 -P -F -c /tmp stable "$version"
else
    echo "Skipping minion bootstrap, found: $(salt-minion --version)"
fi


# salt-master
if [ "$install_master" = "true" ]; then
    # salt is not installed or the version installed is old
    if ! (command -v salt-master > /dev/null && salt-master --version | grep "$version"); then
        # master not installed
        sh salt_bootstrap.sh -x python3 -P -F -M -c /tmp stable "$version"
    else
        echo "Skipping master bootstrap, found: $(salt-master --version)"
    fi
fi


# record some basic provisioning info after the above successfully completes
if $installing; then echo "$(date -I) -- installed salt $version" >> /root/events.log; fi
if $upgrading; then echo "$(date -I) -- upgraded salt to $version" >> /root/events.log; fi


# BUG: during a minion's re-mastering the `master: ...` value may get reset if the instance is 
# updated by another process before the old master is turned off.
# reset the minion config and
# put minion id in dedicated file else salt keeps recreating file
printf "master: %s\\nlog_level: info\\n" "$master_ipaddr" > /etc/salt/minion
echo "$minion_id" > /etc/salt/minion_id
echo "mysql.unix_socket: '/var/run/mysqld/mysqld.sock'" > /etc/salt/minion.d/mysql-defaults.conf
grains=
while IFS='=' read -r variable_name grain_value ; do
    grain_name=${variable_name#grain_} # delete `grain_`
    printf -v grain_line "%s: %s\n" "$grain_name" "$grain_value"
    grains+="${grain_line}"
done < <(env | grep '^grain_.*')
echo "$grains" > /etc/salt/grains

# restart salt-minion. necessary as we may have changed minion's configuration
systemctl restart salt-minion 2> /dev/null

# generate a key for the root user
# in AWS this is uploaded to the server and moved into place prior to calling 
# this script. in Vagrant it must be created.
if [ ! -f /root/.ssh/id_rsa ]; then
    ssh-keygen -t rsa -f /root/.ssh/id_rsa -N ''
fi
touch /root/.ssh/known_hosts

# after bootstrap.sh and before salt's highstate, we may need to talk to github

# ensure salt can talk to github without host verification failures
ssh-keygen -R github.com # removes any existing keys
# append this to the global known hosts file
echo "github.com,192.30.252.128 ssh-rsa AAAAB3NzaC1yc2EAAAABIwAAAQEAq2A7hRGmdnm9tUDbO9IDSwBK6TbQa+PXYPCPy6rbTrTtw7PHkccKrpp0yVhp5HdEIcKr6pLlVDBfOLX9QUsyCOV0wzfjIJNlGEYsdlLJizHhbn2mUjvSAHQqZETYP81eFzLQNnPHt4EVVUh7VfDESU84KezmD5QlWpXLmvU31/yMf+Se8xhHTvKSCZIFImWwoG6mbUoWf9nzpIoaSjB+weqqUUmpaaasXVal72J+UX2B+2RPW3RcT0eOzQgqlJL3RKrTJvdsjE3JEAvGq3lGHSZXy28G3skua2SmVi/w4yCE6gbODqnTWlg7+wC604ydGXA8VJiS5ap43JXiUFFAaQ==" >> /etc/ssh/ssh_known_hosts
<|MERGE_RESOLUTION|>--- conflicted
+++ resolved
@@ -1,22 +1,13 @@
 #!/bin/bash
 # *ALL INSTANCES*
-<<<<<<< HEAD
 # run as root
-# copied into the virtual machine and executed. DO NOT run on your host machine.
-=======
 # copied/uploaded onto the virtual machine and executed. DO NOT run on your host machine.
-# run as root
->>>>>>> 38cdf3e1
 
 set -e # everything must pass
 set -u # no unbound variables
 set -xv  # output the scripts and interpolated steps
 
-<<<<<<< HEAD
 export DEBIAN_FRONTEND=noninteractive # no ncurses prompts
-=======
-export DEBIAN_FRONTEND=noninteractive
->>>>>>> 38cdf3e1
 
 echo "-----------------------------"
 
